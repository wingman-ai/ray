--- conflicted
+++ resolved
@@ -98,11 +98,7 @@
       TaskLanguage language,
       FunctionDescriptor functionDescriptor,
       List<String> dynamicWorkerOptions) {
-<<<<<<< HEAD
-    this.driverId = driverId;
-=======
     this.jobId = jobId;
->>>>>>> 8271ece8
     this.taskId = taskId;
     this.parentTaskId = parentTaskId;
     this.parentCounter = parentCounter;
