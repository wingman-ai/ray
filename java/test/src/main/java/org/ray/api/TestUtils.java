package org.ray.api;

import java.util.function.Supplier;
import org.ray.api.annotation.RayRemote;
import org.ray.runtime.AbstractRayRuntime;
import org.ray.runtime.config.RunMode;
import org.testng.Assert;
import org.testng.SkipException;

public class TestUtils {

  private static final int WAIT_INTERVAL_MS = 5;

  public static void skipTestUnderSingleProcess() {
    AbstractRayRuntime runtime = (AbstractRayRuntime)Ray.internal();
    if (runtime.getRayConfig().runMode == RunMode.SINGLE_PROCESS) {
      throw new SkipException("This test doesn't work under single-process mode.");
    }
  }

  /**
   * Wait until the given condition is met.
   *
   * @param condition A function that predicts the condition.
   * @param timeoutMs Timeout in milliseconds.
   * @return True if the condition is met within the timeout, false otherwise.
   */
  public static boolean waitForCondition(Supplier<Boolean> condition, int timeoutMs) {
    int waitTime = 0;
    while (true) {
      if (condition.get()) {
        return true;
      }

      try {
        java.util.concurrent.TimeUnit.MILLISECONDS.sleep(WAIT_INTERVAL_MS);
      } catch (InterruptedException e) {
        throw new RuntimeException(e);
      }
      waitTime += WAIT_INTERVAL_MS;
      if (waitTime > timeoutMs) {
        break;
      }
    }
    return false;
  }

  @RayRemote
  private static String hi() {
    return "hi";
  }

  /**
<<<<<<< HEAD
   * Warm up the cluster.
=======
   * Warm up the cluster to make sure there's at least one idle worker.
   *
   * This is needed before calling `wait`. Because, in Travis CI, starting a new worker
   * process could be slower than the wait timeout.
   * TODO(hchen): We should consider supporting always reversing a certain number of
   * idle workers in Raylet's worker pool.
>>>>>>> 8271ece8
   */
  public static void warmUpCluster() {
    RayObject<String> obj = Ray.call(TestUtils::hi);
    Assert.assertEquals(obj.get(), "hi");
  }
}<|MERGE_RESOLUTION|>--- conflicted
+++ resolved
@@ -51,16 +51,12 @@
   }
 
   /**
-<<<<<<< HEAD
-   * Warm up the cluster.
-=======
    * Warm up the cluster to make sure there's at least one idle worker.
    *
    * This is needed before calling `wait`. Because, in Travis CI, starting a new worker
    * process could be slower than the wait timeout.
    * TODO(hchen): We should consider supporting always reversing a certain number of
    * idle workers in Raylet's worker pool.
->>>>>>> 8271ece8
    */
   public static void warmUpCluster() {
     RayObject<String> obj = Ray.call(TestUtils::hi);
