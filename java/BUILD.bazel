<<<<<<< HEAD
load("//bazel:ray.bzl", "flatbuffer_java_library", "define_java_module")
=======
load("//bazel:ray.bzl", "define_java_module")
>>>>>>> 8271ece8
load("@build_stack_rules_proto//java:java_proto_compile.bzl", "java_proto_compile")

exports_files([
    "testng.xml",
    "checkstyle.xml",
    "checkstyle-suppressions.xml",
    "streaming/testng.xml",
])

all_modules = [
    "api",
    "runtime",
    "test",
    "tutorial",
    "streaming",
]

java_import(
    name = "all_modules",
    jars = [
        "liborg_ray_ray_" + module + ".jar" for module in all_modules
    ] + [
        "liborg_ray_ray_" + module + "-src.jar" for module in all_modules
    ] + [
        "all_tests_deploy.jar",
        "all_tests_deploy-src.jar",
        "streaming_tests_deploy.jar",
        "streaming_tests_deploy-src.jar",
    ],
    deps = [
        ":org_ray_ray_" + module for module in all_modules
    ] + [
        ":all_tests",
        ":streaming_tests",
    ],
)

define_java_module(
    name = "api",
    deps = [
        "@maven//:org_slf4j_slf4j_log4j12",
        "@maven//:log4j_log4j",
        "@maven//:javax_xml_bind_jaxb_api",
        "@maven//:com_sun_xml_bind_jaxb_core",
        "@maven//:com_sun_xml_bind_jaxb_impl",
    ],
)

define_java_module(
    name = "runtime",
    additional_srcs = [
<<<<<<< HEAD
        ":generate_java_gcs_fbs",
        ":gcs_java_proto",
=======
        ":all_java_proto",
    ],
    exclude_srcs = [
        "runtime/src/main/java/org/ray/runtime/generated/*.java",
>>>>>>> 8271ece8
    ],
    additional_resources = [
        ":java_native_deps",
    ],
    define_test_lib = True,
    test_deps = [
        ":org_ray_ray_api",
        ":org_ray_ray_runtime",
        "@maven//:org_apache_commons_commons_lang3",
        "@maven//:com_beust_jcommander",
        "@maven//:org_testng_testng",
        "@maven//:commons_io_commons_io",
    ],
    deps = [
        ":org_ray_ray_api",
        "@plasma//:org_apache_arrow_arrow_plasma",
        "@maven//:com_google_guava_guava",
        "@maven//:com_google_protobuf_protobuf_java",
        "@maven//:com_typesafe_config",
        "@maven//:commons_io_commons_io",
        "@maven//:de_ruedigermoeller_fst",
        "@maven//:org_apache_commons_commons_lang3",
        "@maven//:org_ow2_asm_asm",
        "@maven//:org_slf4j_slf4j_api",
        "@maven//:org_slf4j_slf4j_log4j12",
        "@maven//:redis_clients_jedis",
    ],
)

define_java_module(
    name = "tutorial",
    deps = [
        ":org_ray_ray_api",
        ":org_ray_ray_runtime",
        "@maven//:com_google_guava_guava",
    ],
)

define_java_module(
    name = "test",
    deps = [
        ":org_ray_ray_api",
        ":org_ray_ray_runtime",
        "@plasma//:org_apache_arrow_arrow_plasma",
        "@maven//:com_google_guava_guava",
        "@maven//:com_sun_xml_bind_jaxb_core",
        "@maven//:com_sun_xml_bind_jaxb_impl",
        "@maven//:commons_io_commons_io",
        "@maven//:javax_xml_bind_jaxb_api",
        "@maven//:org_apache_commons_commons_lang3",
        "@maven//:org_slf4j_slf4j_api",
        "@maven//:org_testng_testng",
    ],
)

define_java_module(
    name = "streaming",
    deps = [
        ":org_ray_ray_api",
        ":org_ray_ray_runtime",
        "@maven//:com_google_guava_guava",
        "@maven//:org_slf4j_slf4j_api",
        "@maven//:org_slf4j_slf4j_log4j12",
    ],
    define_test_lib = True,
    test_deps = [
        ":org_ray_ray_api",
        ":org_ray_ray_runtime",
        ":org_ray_ray_streaming",
        "@maven//:com_beust_jcommander",
        "@maven//:com_google_guava_guava",
        "@maven//:org_slf4j_slf4j_api",
        "@maven//:org_slf4j_slf4j_log4j12",
        "@maven//:org_testng_testng",
    ],
)

java_binary(
    name = "all_tests",
    main_class = "org.testng.TestNG",
    data = ["testng.xml"],
    args = ["java/testng.xml"],
    runtime_deps = [
        ":org_ray_ray_test",
        ":org_ray_ray_runtime_test",
    ],
)

java_binary(
    name = "streaming_tests",
    main_class = "org.testng.TestNG",
    data = ["streaming/testng.xml"],
    args = ["java/streaming/testng.xml"],
    runtime_deps = [
        ":org_ray_ray_streaming_test",
    ],
)

java_proto_compile(
<<<<<<< HEAD
    name = "gcs_java_proto",
    deps = ["@//:gcs_proto"],
)

flatbuffers_generated_files = [
    "Arg.java",
    "Language.java",
    "TaskInfo.java",
    "ResourcePair.java",
]
=======
    name = "common_java_proto",
    deps = ["@//:common_proto"],
)
>>>>>>> 8271ece8

java_proto_compile(
    name = "gcs_java_proto",
    deps = ["@//:gcs_proto"],
)

filegroup(
    name = "all_java_proto",
    srcs = [
        ":common_java_proto",
        ":gcs_java_proto",
    ],
<<<<<<< HEAD
    cmd = """
        for f in $(locations //java:java_gcs_fbs); do
            chmod +w $$f
            mv -f $$f $(@D)/runtime/src/main/java/org/ray/runtime/generated
        done
        python $$(pwd)/java/modify_generated_java_flatbuffers_files.py $(@D)/..
    """,
    local = 1,
=======
>>>>>>> 8271ece8
)

filegroup(
    name = "java_native_deps",
    srcs = [
        "//:redis-server",
        "//:libray_redis_module.so",
        "//:raylet",
        "//:raylet_library_java",
        "@plasma//:plasma_store_server",
        "@plasma//:plasma_client_java",
    ],
)

# Generates the depedencies needed by maven.
genrule(
    name = "gen_maven_deps",
    srcs = [
<<<<<<< HEAD
        ":gcs_java_proto",
        ":generate_java_gcs_fbs",
=======
        ":all_java_proto",
>>>>>>> 8271ece8
        ":java_native_deps",
        ":copy_pom_file",
        "@plasma//:org_apache_arrow_arrow_plasma",
    ],
    outs = ["gen_maven_deps.out"],
    cmd = """
        set -x
        WORK_DIR=$$(pwd)
        # Copy protobuf-generated files.
        rm -rf $$WORK_DIR/java/runtime/src/main/java/org/ray/runtime/generated
        for f in $(locations //java:all_java_proto); do
            unzip $$f -x META-INF/MANIFEST.MF -d $$WORK_DIR/java/runtime/src/main/java
        done
        # Copy native dependecies.
        NATIVE_DEPS_DIR=$$WORK_DIR/java/runtime/native_dependencies/
        rm -rf $$NATIVE_DEPS_DIR
        mkdir -p $$NATIVE_DEPS_DIR
        for f in $(locations //java:java_native_deps); do
            chmod +w $$f
            cp $$f $$NATIVE_DEPS_DIR
        done
<<<<<<< HEAD
        # Copy protobuf-generated files.
        GENERATED_DIR=$$WORK_DIR/java/runtime/src/main/java/org/ray/runtime/generated
        rm -rf $$GENERATED_DIR
        mkdir -p $$GENERATED_DIR
        for f in $(locations //java:gcs_java_proto); do
            unzip $$f
            mv org/ray/runtime/generated/* $$GENERATED_DIR
        done
        # Copy flatbuffers-generated files
        for f in $(locations //java:generate_java_gcs_fbs); do
            cp $$f $$GENERATED_DIR
        done
=======
>>>>>>> 8271ece8
        # Install plasma jar to local maven repo.
        mvn install:install-file -Dfile=$(locations @plasma//:org_apache_arrow_arrow_plasma) -Dpackaging=jar \
            -DgroupId=org.apache.arrow -DartifactId=arrow-plasma -Dversion=0.13.0-SNAPSHOT
        echo $$(date) > $@
    """,
    local = 1,
    tags = ["no-cache"],
)

genrule(
    name = "copy_pom_file",
    srcs = [
        "//java:org_ray_ray_" + module + "_pom" for module in all_modules
    ],
    outs = ["copy_pom_file.out"],
    cmd = """
        set -x
        WORK_DIR=$$(pwd)
        cp -f $(location //java:org_ray_ray_api_pom) $$WORK_DIR/java/api/pom.xml
        cp -f $(location //java:org_ray_ray_runtime_pom) $$WORK_DIR/java/runtime/pom.xml
        cp -f $(location //java:org_ray_ray_tutorial_pom) $$WORK_DIR/java/tutorial/pom.xml
        cp -f $(location //java:org_ray_ray_test_pom) $$WORK_DIR/java/test/pom.xml
        cp -f $(location //java:org_ray_ray_streaming_pom) $$WORK_DIR/java/streaming/pom.xml
        echo $$(date) > $@
    """,
    local = 1,
    tags = ["no-cache"],
)<|MERGE_RESOLUTION|>--- conflicted
+++ resolved
@@ -1,8 +1,4 @@
-<<<<<<< HEAD
-load("//bazel:ray.bzl", "flatbuffer_java_library", "define_java_module")
-=======
 load("//bazel:ray.bzl", "define_java_module")
->>>>>>> 8271ece8
 load("@build_stack_rules_proto//java:java_proto_compile.bzl", "java_proto_compile")
 
 exports_files([
@@ -54,15 +50,10 @@
 define_java_module(
     name = "runtime",
     additional_srcs = [
-<<<<<<< HEAD
-        ":generate_java_gcs_fbs",
-        ":gcs_java_proto",
-=======
         ":all_java_proto",
     ],
     exclude_srcs = [
         "runtime/src/main/java/org/ray/runtime/generated/*.java",
->>>>>>> 8271ece8
     ],
     additional_resources = [
         ":java_native_deps",
@@ -162,22 +153,9 @@
 )
 
 java_proto_compile(
-<<<<<<< HEAD
-    name = "gcs_java_proto",
-    deps = ["@//:gcs_proto"],
-)
-
-flatbuffers_generated_files = [
-    "Arg.java",
-    "Language.java",
-    "TaskInfo.java",
-    "ResourcePair.java",
-]
-=======
     name = "common_java_proto",
     deps = ["@//:common_proto"],
 )
->>>>>>> 8271ece8
 
 java_proto_compile(
     name = "gcs_java_proto",
@@ -190,17 +168,6 @@
         ":common_java_proto",
         ":gcs_java_proto",
     ],
-<<<<<<< HEAD
-    cmd = """
-        for f in $(locations //java:java_gcs_fbs); do
-            chmod +w $$f
-            mv -f $$f $(@D)/runtime/src/main/java/org/ray/runtime/generated
-        done
-        python $$(pwd)/java/modify_generated_java_flatbuffers_files.py $(@D)/..
-    """,
-    local = 1,
-=======
->>>>>>> 8271ece8
 )
 
 filegroup(
@@ -219,12 +186,7 @@
 genrule(
     name = "gen_maven_deps",
     srcs = [
-<<<<<<< HEAD
-        ":gcs_java_proto",
-        ":generate_java_gcs_fbs",
-=======
         ":all_java_proto",
->>>>>>> 8271ece8
         ":java_native_deps",
         ":copy_pom_file",
         "@plasma//:org_apache_arrow_arrow_plasma",
@@ -246,21 +208,6 @@
             chmod +w $$f
             cp $$f $$NATIVE_DEPS_DIR
         done
-<<<<<<< HEAD
-        # Copy protobuf-generated files.
-        GENERATED_DIR=$$WORK_DIR/java/runtime/src/main/java/org/ray/runtime/generated
-        rm -rf $$GENERATED_DIR
-        mkdir -p $$GENERATED_DIR
-        for f in $(locations //java:gcs_java_proto); do
-            unzip $$f
-            mv org/ray/runtime/generated/* $$GENERATED_DIR
-        done
-        # Copy flatbuffers-generated files
-        for f in $(locations //java:generate_java_gcs_fbs); do
-            cp $$f $$GENERATED_DIR
-        done
-=======
->>>>>>> 8271ece8
         # Install plasma jar to local maven repo.
         mvn install:install-file -Dfile=$(locations @plasma//:org_apache_arrow_arrow_plasma) -Dpackaging=jar \
             -DgroupId=org.apache.arrow -DartifactId=arrow-plasma -Dversion=0.13.0-SNAPSHOT
