--- conflicted
+++ resolved
@@ -12,11 +12,6 @@
 # === Begin of protobuf definitions ===
 
 proto_library(
-<<<<<<< HEAD
-    name = "gcs_proto",
-    srcs = ["src/ray/protobuf/gcs.proto"],
-    visibility = ["//java:__subpackages__"],
-=======
     name = "common_proto",
     srcs = ["src/ray/protobuf/common.proto"],
     visibility = ["//java:__subpackages__"],
@@ -37,7 +32,6 @@
     srcs = ["src/ray/protobuf/gcs.proto"],
     visibility = ["//java:__subpackages__"],
     deps = [":common_proto"],
->>>>>>> 8271ece8
 )
 
 cc_proto_library(
@@ -61,21 +55,6 @@
     deps = ["node_manager_proto"],
 )
 
-<<<<<<< HEAD
-# === End of protobuf definitions ===
-
-# Node manager gRPC lib.
-cc_grpc_library(
-    name = "node_manager_cc_grpc",
-    srcs = [":node_manager_proto"],
-    grpc_only = True,
-    deps = [":node_manager_cc_proto"],
-)
-
-# Node manager server and client.
-cc_library(
-    name = "node_manager_rpc",
-=======
 proto_library(
     name = "object_manager_proto",
     srcs = ["src/ray/protobuf/object_manager.proto"],
@@ -115,7 +94,6 @@
 # grpc common lib
 cc_library(
     name = "grpc_common_lib",
->>>>>>> 8271ece8
     srcs = glob([
         "src/ray/rpc/*.cc",
     ]),
@@ -124,10 +102,6 @@
     ]),
     copts = COPTS,
     deps = [
-<<<<<<< HEAD
-        ":node_manager_cc_grpc",
-=======
->>>>>>> 8271ece8
         ":ray_common",
         "@boost//:asio",
         "@com_github_grpc_grpc//:grpc++",
@@ -601,10 +575,6 @@
     copts = COPTS,
     deps = [
         ":gcs_cc_proto",
-<<<<<<< HEAD
-        ":gcs_fbs",
-=======
->>>>>>> 8271ece8
         ":hiredis",
         ":node_manager_fbs",
         ":node_manager_rpc",
@@ -724,46 +694,6 @@
 )
 
 filegroup(
-<<<<<<< HEAD
-    name = "gcs_fbs_file",
-    srcs = ["src/ray/gcs/format/gcs.fbs"],
-    visibility = ["//java:__subpackages__"],
-)
-
-flatbuffer_py_library(
-    name = "python_node_manager_fbs",
-    srcs = [
-        "src/ray/raylet/format/node_manager.fbs",
-    ],
-    outs = [
-        "ray/protocol/DisconnectClient.py",
-        "ray/protocol/FetchOrReconstruct.py",
-        "ray/protocol/ForwardTaskRequest.py",
-        "ray/protocol/FreeObjectsRequest.py",
-        "ray/protocol/GetTaskReply.py",
-        "ray/protocol/MessageType.py",
-        "ray/protocol/NotifyUnblocked.py",
-        "ray/protocol/PushErrorRequest.py",
-        "ray/protocol/RegisterClientReply.py",
-        "ray/protocol/RegisterClientRequest.py",
-        "ray/protocol/RegisterNodeManagerRequest.py",
-        "ray/protocol/ResourceIdSetInfo.py",
-        "ray/protocol/SubmitTaskRequest.py",
-        "ray/protocol/Task.py",
-        "ray/protocol/TaskExecutionSpecification.py",
-        "ray/protocol/WaitReply.py",
-        "ray/protocol/WaitRequest.py",
-    ],
-    include_paths = [
-        "src/ray/gcs/format/",
-    ],
-    includes = ["src/ray/gcs/format/gcs.fbs"],
-    out_prefix = "python/ray/core/generated/",
-)
-
-filegroup(
-=======
->>>>>>> 8271ece8
     name = "python_sources",
     srcs = glob([
         "python/ray/*.py",
@@ -834,12 +764,7 @@
     srcs = [
         "python/ray/_raylet.so",
         "//:python_sources",
-<<<<<<< HEAD
-        "//:gcs_py_proto",
-        "//:python_node_manager_fbs",
-=======
         "//:all_py_proto",
->>>>>>> 8271ece8
         "//:redis-server",
         "//:redis-cli",
         "//:libray_redis_module.so",
@@ -864,15 +789,9 @@
         for f in $(locations //:all_py_proto); do
             cp -f $$f $$WORK_DIR/python/ray/core/generated/;
         done &&
-<<<<<<< HEAD
-        for f in $(locations //:gcs_py_proto); do
-            cp -f $$f $$WORK_DIR/python/ray/core/generated/;
-        done &&
-=======
         # NOTE(hchen): Protobuf doesn't allow specifying Python package name. So we use this `sed`
         # command to change the import path in the generated file.
         sed -i -E 's/from src.ray.protobuf/from ./' $$WORK_DIR/python/ray/core/generated/gcs_pb2.py &&
->>>>>>> 8271ece8
         echo $$WORK_DIR > $@
     """,
     local = 1,
