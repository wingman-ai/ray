--- conflicted
+++ resolved
@@ -15,8 +15,10 @@
 # NOTE(rkn): We import ray.tune.registry here instead of importing the names we
 # need because there are cyclic imports that may cause specific names to not
 # have been defined yet. See https://github.com/ray-project/ray/issues/1716.
-from ray.tune.registry import get_trainable_cls, validate_trainable
-from ray.tune.result import DEFAULT_RESULTS_DIR, DONE, TRAINING_ITERATION
+import ray.tune.registry
+from ray.tune.result import (DEFAULT_RESULTS_DIR, DONE, HOSTNAME, PID,
+                             TIME_TOTAL_S, TRAINING_ITERATION, TIMESTEPS_TOTAL,
+                             EPISODE_REWARD_MEAN, MEAN_LOSS, MEAN_ACCURACY)
 from ray.utils import binary_to_hex, hex_to_binary
 from ray.tune.resources import Resources, json_to_resources, resources_to_json
 
@@ -297,7 +299,22 @@
         else:
             return False
 
-<<<<<<< HEAD
+    def has_checkpoint(self):
+        return self._checkpoint.value is not None
+
+    def clear_checkpoint(self):
+        self._checkpoint.value = None
+
+    def should_recover(self):
+        """Returns whether the trial qualifies for retrying.
+
+        This is if the trial has not failed more than max_failures. Note this
+        may return true even when there is no checkpoint, either because
+        `self.checkpoint_freq` is `0` or because the trial failed before
+        a checkpoint has been made.
+        """
+        return self.num_failures < self.max_failures or self.max_failures < 0
+
     def progress_string(self):
         """Returns a progress message for printing out to the console."""
 
@@ -313,10 +330,10 @@
         pieces = [
             "{}".format(self._status_string()), "[{}]".format(
                 self.resources.summary_string()), "[{}]".format(
-                    location_string(
-                        self.last_result.get(HOSTNAME),
-                        self.last_result.get(PID))), "{} s".format(
-                            int(self.last_result.get(TIME_TOTAL_S)))
+                location_string(
+                    self.last_result.get(HOSTNAME),
+                    self.last_result.get(PID))), "{} s".format(
+                int(self.last_result.get(TIME_TOTAL_S)))
         ]
 
         if self.last_result.get(TRAINING_ITERATION) is not None:
@@ -347,24 +364,6 @@
             self.status, ", {} failures: {}".format(self.num_failures,
                                                     self.error_file)
             if self.error_file else "")
-
-=======
->>>>>>> 8ff393a7
-    def has_checkpoint(self):
-        return self._checkpoint.value is not None
-
-    def clear_checkpoint(self):
-        self._checkpoint.value = None
-
-    def should_recover(self):
-        """Returns whether the trial qualifies for retrying.
-
-        This is if the trial has not failed more than max_failures. Note this
-        may return true even when there is no checkpoint, either because
-        `self.checkpoint_freq` is `0` or because the trial failed before
-        a checkpoint has been made.
-        """
-        return self.num_failures < self.max_failures or self.max_failures < 0
 
     def update_last_result(self, result, terminate=False):
         result.update(trial_id=self.trial_id, done=terminate)
