--- conflicted
+++ resolved
@@ -78,31 +78,19 @@
                  repeat=None,
                  trial_resources=None,
                  custom_loggers=None,
-<<<<<<< HEAD
-                 log_sys_usage=True):
-        if sync_function:
-            assert upload_dir, "Need `upload_dir` if sync_function given."
-
-=======
+                 log_sys_usage=True,
                  sync_function=None):
->>>>>>> 9e0192bc
         if repeat:
             _raise_deprecation_note("repeat", "num_samples", soft=False)
         if trial_resources:
             _raise_deprecation_note(
                 "trial_resources", "resources_per_trial", soft=False)
-<<<<<<< HEAD
-        if custom_loggers:
-            _raise_deprecation_note("custom_loggers", "loggers", soft=False)
-
-        config = config or {}
-        config["log_sys_usage"] = log_sys_usage
-
-=======
         if sync_function:
             _raise_deprecation_note(
                 "sync_function", "sync_to_driver", soft=False)
->>>>>>> 9e0192bc
+
+        config = config or {}
+        config["log_sys_usage"] = log_sys_usage
         run_identifier = Experiment._register_if_needed(run)
         spec = {
             "run": run_identifier,
