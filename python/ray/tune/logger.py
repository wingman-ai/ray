--- conflicted
+++ resolved
@@ -152,13 +152,8 @@
         train_stats = tf.Summary(value=values)
         t = result.get(TIMESTEPS_TOTAL) or result[TRAINING_ITERATION]
         self._file_writer.add_summary(train_stats, t)
-<<<<<<< HEAD
-        iteration_value = self.config['evaluation_config']['to_tf_values']({
+        iteration_value = to_tf_values_fn({
             TRAINING_ITERATION: result[TRAINING_ITERATION]
-=======
-        iteration_value = to_tf_values_fn({
-            "training_iteration": result[TRAINING_ITERATION]
->>>>>>> 23e1ccc1
         }, ["ray", "tune"])
         iteration_stats = tf.Summary(value=iteration_value)
         self._file_writer.add_summary(iteration_stats, t)
