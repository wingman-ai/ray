from __future__ import absolute_import, division, print_function

import copy
import csv
import distutils.version
import json
import logging
import numbers
import os
import threading
import time
from collections import defaultdict
from threading import Thread

import GPUtil
import numpy as np
import psutil
import yaml

import ray.cloudpickle as cloudpickle
<<<<<<< HEAD
from ray.tune.log_sync import get_syncer
from ray.tune.result import NODE_IP, TIME_TOTAL_S, TIMESTEPS_TOTAL, TRAINING_ITERATION
=======
from ray.tune.syncer import get_log_syncer
from ray.tune.result import NODE_IP, TRAINING_ITERATION, TIME_TOTAL_S, \
    TIMESTEPS_TOTAL
>>>>>>> 0ec3a16b

logger = logging.getLogger(__name__)

tf = None
use_tf150_api = True


class Logger(object):
    """Logging interface for ray.tune.

    By default, the UnifiedLogger implementation is used which logs results in
    multiple formats (TensorBoard, rllab/viskit, plain json, custom loggers)
    at once.

    Arguments:
        config: Configuration passed to all logger creators.
        logdir: Directory for all logger creators to log to.
    """

    def __init__(self, config, logdir):
        self.config = config
        self.logdir = logdir
        self._init()

    def _init(self):
        pass

    def on_result(self, result):
        """Given a result, appends it to the existing log."""

        raise NotImplementedError

    def update_config(self, config):
        """Updates the config for all loggers."""

        pass

    def close(self):
        """Releases all resources used by this logger."""

        pass

    def flush(self):
        """Flushes all disk writes to storage."""

        pass


class NoopLogger(Logger):
    def on_result(self, result):
        pass


class JsonLogger(Logger):
    def _init(self):
        self.update_config(self.config)
        local_file = os.path.join(self.logdir, "result.json")
        self.local_out = open(local_file, "a")

    def on_result(self, result):
        json.dump(result, self, cls=_SafeFallbackEncoder)
        self.write("\n")
        self.local_out.flush()

    def write(self, b):
        self.local_out.write(b)

    def flush(self):
        self.local_out.flush()

    def close(self):
        self.local_out.close()

    def update_config(self, config):
        self.config = config
        config_out = os.path.join(self.logdir, "params.json")
        with open(config_out, "w") as f:
            json.dump(
                self.config,
                f,
                indent=2,
                sort_keys=True,
                cls=_SafeFallbackEncoder)
        config_pkl = os.path.join(self.logdir, "params.pkl")
        with open(config_pkl, "wb") as f:
            cloudpickle.dump(self.config, f)


def to_tf_values(result, path):
    values = []
    for attr, value in result.items():
        if value is not None:
            if use_tf150_api:
                type_list = [int, float, np.float32, np.float64, np.int32]
            else:
                type_list = [int, float]
            if type(value) in type_list:
                values.append(
                    tf.Summary.Value(
                        tag="/".join(path + [attr]), simple_value=value))
            elif type(value) is dict:
                values.extend(to_tf_values(value, path + [attr]))
    return values


class UtilMonitor(Thread):
    def __init__(self, delay):
        super(UtilMonitor, self).__init__()
        self.stopped = False
        self.delay = delay  # Time between calls to GPUtil
        self.values = defaultdict(list)
        self.lock = threading.Lock()
        self.start()

    def read_utilization(self):
        with self.lock:
            self.values["perf/cpu"].append(float(psutil.cpu_percent(interval=None)))
            self.values["perf/ram"].append(float(getattr(psutil.virtual_memory(), 'percent')))
            for gpu in GPUtil.getGPUs():
                self.values["perf/gpu" + str(gpu.id)].append(float(gpu.load))
                self.values["perf/vram" + str(gpu.id)].append(float(gpu.memoryUtil))

    def get_data(self):
        with self.lock:
            ret_values = copy.deepcopy(self.values)
            for key, val in self.values.items():
                val.clear()
        return {k: np.mean(v) for k, v in ret_values.items()}

    def run(self):
        while not self.stopped:
            self.read_utilization()
            time.sleep(self.delay)

    def stop(self):
        self.stopped = True


class TFLogger(Logger):
    def _init(self):
        try:
            global tf, use_tf150_api
            if "RLLIB_TEST_NO_TF_IMPORT" in os.environ:
                logger.warning("Not importing TensorFlow for test purposes")
                tf = None
            else:
                import tensorflow
                tf = tensorflow
                use_tf150_api = (distutils.version.LooseVersion(tf.VERSION) >=
                                 distutils.version.LooseVersion("1.5.0"))
        except ImportError:
            logger.warning("Couldn't import TensorFlow - "
                           "disabling TensorBoard logging.")
        self._file_writer = tf.summary.FileWriter(self.logdir)

    def on_result(self, result):
        tmp = result.copy()
        for k in [
            "config", "pid", "timestamp", TIME_TOTAL_S, TRAINING_ITERATION
        ]:
            if k in tmp:
                del tmp[k]  # not useful to tf log these
        values = self.config['evaluation_config']['to_tf_values'](tmp, ["ray", "tune"])
        train_stats = tf.Summary(value=values)
        t = result.get(TIMESTEPS_TOTAL) or result[TRAINING_ITERATION]
        self._file_writer.add_summary(train_stats, t)
        iteration_value = self.config['evaluation_config']['to_tf_values']({
            "training_iteration": result[TRAINING_ITERATION]
        }, ["ray", "tune"])
        iteration_stats = tf.Summary(value=iteration_value)
        self._file_writer.add_summary(iteration_stats, t)
        self._file_writer.flush()

    def flush(self):
        self._file_writer.flush()

    def close(self):
        self._file_writer.close()


class CSVLogger(Logger):
    def _init(self):
        """CSV outputted with Headers as first set of results."""
        # Note that we assume params.json was already created by JsonLogger
        progress_file = os.path.join(self.logdir, "progress.csv")
        self._continuing = os.path.exists(progress_file)
        self._file = open(progress_file, "a")
        self._csv_out = None

    def on_result(self, result):
        if self._csv_out is None:
            self._csv_out = csv.DictWriter(self._file, result.keys())
            if not self._continuing:
                self._csv_out.writeheader()
        self._csv_out.writerow(
            {k: v
             for k, v in result.items() if k in self._csv_out.fieldnames})

    def flush(self):
        self._file.flush()

    def close(self):
        self._file.close()


DEFAULT_LOGGERS = (JsonLogger, CSVLogger, TFLogger)


class UnifiedLogger(Logger):
    """Unified result logger for TensorBoard, rllab/viskit, plain json.

    Arguments:
        config: Configuration passed to all logger creators.
        logdir: Directory for all logger creators to log to.
        loggers (list): List of logger creators. Defaults to CSV, Tensorboard,
            and JSON loggers.
        sync_function (func|str): Optional function for syncer to run.
            See ray/python/ray/tune/log_sync.py
    """

    def __init__(self, config, logdir, loggers=None, sync_function=None):
        if loggers is None:
            self._logger_cls_list = DEFAULT_LOGGERS
        else:
            self._logger_cls_list = loggers
        self._sync_function = sync_function
        self._log_syncer = None

<<<<<<< HEAD
        self.use_monitor = config["log_sys_usage"]

        if self.use_monitor:
            self.monitor = UtilMonitor(0.7)

        Logger.__init__(self, config, logdir, upload_uri)
=======
        super(UnifiedLogger, self).__init__(config, logdir)
>>>>>>> 0ec3a16b

    def _init(self):
        self._loggers = []
        for cls in self._logger_cls_list:
            try:
                self._loggers.append(cls(self.config, self.logdir))
            except Exception:
                logger.warning("Could not instantiate {} - skipping.".format(
                    str(cls)))
        self._log_syncer = get_log_syncer(
            self.logdir,
            remote_dir=self.logdir,
            sync_function=self._sync_function)

    def on_result(self, result):
        if self.use_monitor:
            result.update(self.monitor.get_data())
        for _logger in self._loggers:
            _logger.on_result(result)
        self._log_syncer.set_worker_ip(result.get(NODE_IP))
        self._log_syncer.sync_down_if_needed()

    def update_config(self, config):
        for _logger in self._loggers:
            _logger.update_config(config)

    def close(self):
        for _logger in self._loggers:
            _logger.close()
        self._log_syncer.sync_down()

    def flush(self):
        for _logger in self._loggers:
            _logger.flush()
        self._log_syncer.sync_down()

    def sync_results_to_new_location(self, worker_ip):
        """Sends the current log directory to the remote node.

        Syncing will not occur if the cluster is not started
        with the Ray autoscaler.
        """
        if worker_ip != self._log_syncer.worker_ip:
            logger.info("Syncing (blocking) results to {}".format(worker_ip))
            self._log_syncer.reset()
            self._log_syncer.set_worker_ip(worker_ip)
            self._log_syncer.sync_up()
            # TODO: change this because this is blocking. But failures
            # are rare, so maybe this is OK?
            self._log_syncer.wait()


class _SafeFallbackEncoder(json.JSONEncoder):
    def __init__(self, nan_str="null", **kwargs):
        super(_SafeFallbackEncoder, self).__init__(**kwargs)
        self.nan_str = nan_str

    def default(self, value):
        try:
            if np.isnan(value):
                return self.nan_str

            if (type(value).__module__ == np.__name__
                    and isinstance(value, np.ndarray)):
                return value.tolist()

            if issubclass(type(value), numbers.Integral):
                return int(value)
            if issubclass(type(value), numbers.Number):
                return float(value)

            return super(_SafeFallbackEncoder, self).default(value)

        except Exception:
            return str(value)  # give up, just stringify it (ok for logs)


def pretty_print(result):
    result = copy.deepcopy(result)

    try:
        result['info']['learner']['histograms'] = '<not displayed>'
    except KeyError:
        pass

    result.update(config=None)  # drop config from pretty print
    out = {}
    for k, v in result.items():
        if v is not None:
            out[k] = v

    cleaned = json.dumps(out, cls=_SafeFallbackEncoder)
    return yaml.safe_dump(json.loads(cleaned), default_flow_style=False)<|MERGE_RESOLUTION|>--- conflicted
+++ resolved
@@ -1,31 +1,21 @@
-from __future__ import absolute_import, division, print_function
-
-import copy
+from __future__ import absolute_import
+from __future__ import division
+from __future__ import print_function
+
 import csv
-import distutils.version
 import json
 import logging
+import os
+import yaml
+import distutils.version
 import numbers
-import os
-import threading
-import time
-from collections import defaultdict
-from threading import Thread
-
-import GPUtil
+
 import numpy as np
-import psutil
-import yaml
 
 import ray.cloudpickle as cloudpickle
-<<<<<<< HEAD
-from ray.tune.log_sync import get_syncer
-from ray.tune.result import NODE_IP, TIME_TOTAL_S, TIMESTEPS_TOTAL, TRAINING_ITERATION
-=======
 from ray.tune.syncer import get_log_syncer
 from ray.tune.result import NODE_IP, TRAINING_ITERATION, TIME_TOTAL_S, \
     TIMESTEPS_TOTAL
->>>>>>> 0ec3a16b
 
 logger = logging.getLogger(__name__)
 
@@ -131,39 +121,6 @@
     return values
 
 
-class UtilMonitor(Thread):
-    def __init__(self, delay):
-        super(UtilMonitor, self).__init__()
-        self.stopped = False
-        self.delay = delay  # Time between calls to GPUtil
-        self.values = defaultdict(list)
-        self.lock = threading.Lock()
-        self.start()
-
-    def read_utilization(self):
-        with self.lock:
-            self.values["perf/cpu"].append(float(psutil.cpu_percent(interval=None)))
-            self.values["perf/ram"].append(float(getattr(psutil.virtual_memory(), 'percent')))
-            for gpu in GPUtil.getGPUs():
-                self.values["perf/gpu" + str(gpu.id)].append(float(gpu.load))
-                self.values["perf/vram" + str(gpu.id)].append(float(gpu.memoryUtil))
-
-    def get_data(self):
-        with self.lock:
-            ret_values = copy.deepcopy(self.values)
-            for key, val in self.values.items():
-                val.clear()
-        return {k: np.mean(v) for k, v in ret_values.items()}
-
-    def run(self):
-        while not self.stopped:
-            self.read_utilization()
-            time.sleep(self.delay)
-
-    def stop(self):
-        self.stopped = True
-
-
 class TFLogger(Logger):
     def _init(self):
         try:
@@ -184,15 +141,15 @@
     def on_result(self, result):
         tmp = result.copy()
         for k in [
-            "config", "pid", "timestamp", TIME_TOTAL_S, TRAINING_ITERATION
+                "config", "pid", "timestamp", TIME_TOTAL_S, TRAINING_ITERATION
         ]:
             if k in tmp:
                 del tmp[k]  # not useful to tf log these
-        values = self.config['evaluation_config']['to_tf_values'](tmp, ["ray", "tune"])
+        values = to_tf_values(tmp, ["ray", "tune"])
         train_stats = tf.Summary(value=values)
         t = result.get(TIMESTEPS_TOTAL) or result[TRAINING_ITERATION]
         self._file_writer.add_summary(train_stats, t)
-        iteration_value = self.config['evaluation_config']['to_tf_values']({
+        iteration_value = to_tf_values({
             "training_iteration": result[TRAINING_ITERATION]
         }, ["ray", "tune"])
         iteration_stats = tf.Summary(value=iteration_value)
@@ -254,16 +211,7 @@
         self._sync_function = sync_function
         self._log_syncer = None
 
-<<<<<<< HEAD
-        self.use_monitor = config["log_sys_usage"]
-
-        if self.use_monitor:
-            self.monitor = UtilMonitor(0.7)
-
-        Logger.__init__(self, config, logdir, upload_uri)
-=======
         super(UnifiedLogger, self).__init__(config, logdir)
->>>>>>> 0ec3a16b
 
     def _init(self):
         self._loggers = []
@@ -279,8 +227,6 @@
             sync_function=self._sync_function)
 
     def on_result(self, result):
-        if self.use_monitor:
-            result.update(self.monitor.get_data())
         for _logger in self._loggers:
             _logger.on_result(result)
         self._log_syncer.set_worker_ip(result.get(NODE_IP))
@@ -342,13 +288,7 @@
 
 
 def pretty_print(result):
-    result = copy.deepcopy(result)
-
-    try:
-        result['info']['learner']['histograms'] = '<not displayed>'
-    except KeyError:
-        pass
-
+    result = result.copy()
     result.update(config=None)  # drop config from pretty print
     out = {}
     for k, v in result.items():
