--- conflicted
+++ resolved
@@ -149,13 +149,8 @@
         train_stats = tf.Summary(value=values)
         t = result.get(TIMESTEPS_TOTAL) or result[TRAINING_ITERATION]
         self._file_writer.add_summary(train_stats, t)
-<<<<<<< HEAD
         iteration_value = self.config['evaluation_config']['to_tf_values']({
-            "training_iteration": result[TRAINING_ITERATION]
-=======
-        iteration_value = to_tf_values({
             TRAINING_ITERATION: result[TRAINING_ITERATION]
->>>>>>> 25b5bd15
         }, ["ray", "tune"])
         iteration_stats = tf.Summary(value=iteration_value)
         self._file_writer.add_summary(iteration_stats, t)
