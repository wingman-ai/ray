# coding: utf-8
from __future__ import absolute_import
from __future__ import division
from __future__ import print_function

import logging
import math
import os
import random
import time
import traceback

import ray
from ray.tune.error import TuneError, AbortTrialExecution
from ray.tune.logger import NoopLogger
from ray.tune.trial import Trial, Resources, Checkpoint
from ray.tune.trial_executor import TrialExecutor
from ray.tune.util import warn_if_slow

logger = logging.getLogger(__name__)

RESOURCE_REFRESH_PERIOD = 0.5  # Refresh resources every 500 ms
BOTTLENECK_WARN_PERIOD_S = 60
NONTRIVIAL_WAIT_TIME_THRESHOLD_S = 1e-3


class _LocalWrapper(object):
    def __init__(self, result):
        self._result = result

    def unwrap(self):
        """Returns the wrapped result."""
        return self._result


class RayTrialExecutor(TrialExecutor):
    """An implemention of TrialExecutor based on Ray."""

    def __init__(self,
                 queue_trials=False,
                 reuse_actors=False,
                 refresh_period=RESOURCE_REFRESH_PERIOD):
        super(RayTrialExecutor, self).__init__(queue_trials)
        self._running = {}
        # Since trial resume after paused should not run
        # trial.train.remote(), thus no more new remote object id generated.
        # We use self._paused to store paused trials here.
        self._paused = {}
        self._reuse_actors = reuse_actors
        self._cached_actor = None

        self._avail_resources = Resources(cpu=0, gpu=0)
        self._committed_resources = Resources(cpu=0, gpu=0)
        self._resources_initialized = False
        self._refresh_period = refresh_period
        self._last_resource_refresh = float("-inf")
        self._last_nontrivial_wait = time.time()
        if ray.is_initialized():
            self._update_avail_resources()

    def _setup_runner(self, trial, reuse_allowed):
        if (self._reuse_actors and reuse_allowed
                and self._cached_actor is not None):
            logger.debug("Reusing cached runner {} for {}".format(
                self._cached_actor, trial.trial_id))
            existing_runner = self._cached_actor
            self._cached_actor = None
        else:
            if self._cached_actor:
                logger.debug(
                    "Cannot reuse cached runner {} for new trial".format(
                        self._cached_actor))
                self._cached_actor.stop.remote()
                self._cached_actor.__ray_terminate__.remote()
                self._cached_actor = None
            existing_runner = None
            cls = ray.remote(
                num_cpus=trial.resources.cpu,
                num_gpus=trial.resources.gpu,
                resources=trial.resources.custom_resources)(
                    trial._get_trainable_cls())

        trial.init_logger()
        # We checkpoint metadata here to try mitigating logdir duplication
        self.try_checkpoint_metadata(trial)
        remote_logdir = trial.logdir

        if existing_runner:
            trial.runner = existing_runner
            if not self.reset_trial(trial, trial.config, trial.experiment_tag):
                raise AbortTrialExecution(
                    "Trial runner reuse requires reset_trial() to be "
                    "implemented and return True.")
            return existing_runner

        def logger_creator(config):
            # Set the working dir in the remote process, for user file writes
            if not os.path.exists(remote_logdir):
                os.makedirs(remote_logdir)
            os.chdir(remote_logdir)
            return NoopLogger(config, remote_logdir)

        # Logging for trials is handled centrally by TrialRunner, so
        # configure the remote runner to use a noop-logger.
        return cls.remote(config=trial.config, logger_creator=logger_creator)

    def _train(self, trial):
        """Start one iteration of training and save remote id."""

        assert trial.status == Trial.RUNNING, trial.status
        remote = trial.runner.train.remote()

        # Local Mode
        if isinstance(remote, dict):
            remote = _LocalWrapper(remote)

        self._running[remote] = trial

    def _start_trial(self, trial, checkpoint=None):
        """Starts trial and restores last result if trial was paused.

        Raises:
            ValueError if restoring from checkpoint fails.
        """
        prior_status = trial.status
        self.set_status(trial, Trial.RUNNING)
        trial.runner = self._setup_runner(
            trial,
            reuse_allowed=checkpoint is not None
            or trial._checkpoint.value is not None)
        if not self.restore(trial, checkpoint):
            if trial.status == Trial.ERROR:
                raise RuntimeError(
                    "Restore from checkpoint failed for Trial {}.".format(
                        str(trial)))

        previous_run = self._find_item(self._paused, trial)
        if (prior_status == Trial.PAUSED and previous_run):
            # If Trial was in flight when paused, self._paused stores result.
            self._paused.pop(previous_run[0])
            self._running[previous_run[0]] = trial
        else:
            self._train(trial)

    def _stop_trial(self, trial, error=False, error_msg=None,
                    stop_logger=True):
        """Stops this trial.

        Stops this trial, releasing all allocating resources. If stopping the
        trial fails, the run will be marked as terminated in error, but no
        exception will be thrown.

        Args:
            error (bool): Whether to mark this trial as terminated in error.
            error_msg (str): Optional error message.
            stop_logger (bool): Whether to shut down the trial logger.
        """

        if stop_logger:
            trial.close_logger()

        if error:
            self.set_status(trial, Trial.ERROR)
        else:
            self.set_status(trial, Trial.TERMINATED)

        try:
            trial.write_error_log(error_msg)
            if hasattr(trial, 'runner') and trial.runner:
                if (not error and self._reuse_actors
                        and self._cached_actor is None):
                    logger.debug("Reusing actor for {}".format(trial.runner))
                    self._cached_actor = trial.runner
                else:
                    logger.info(
                        "Destroying actor for trial {}. If your trainable is "
                        "slow to initialize, consider setting "
                        "reuse_actors=True to reduce actor creation "
                        "overheads.".format(trial))
                    trial.runner.stop.remote()
                    trial.runner.__ray_terminate__.remote()
        except Exception:
            logger.exception("Error stopping runner for Trial %s", str(trial))
            self.set_status(trial, Trial.ERROR)
        finally:
            trial.runner = None

    def start_trial(self, trial, checkpoint=None):
        """Starts the trial.

        Will not return resources if trial repeatedly fails on start.

        Args:
            trial (Trial): Trial to be started.
            checkpoint (Checkpoint): A Python object or path storing the state
                of trial.
        """

        self._commit_resources(trial.resources)
        try:
            self._start_trial(trial, checkpoint)
        except Exception as e:
            logger.exception("Error starting runner for Trial %s", str(trial))
            error_msg = traceback.format_exc()
            time.sleep(2)
            self._stop_trial(trial, error=True, error_msg=error_msg)
            if isinstance(e, AbortTrialExecution):
                return  # don't retry fatal Tune errors
            try:
                # This forces the trial to not start from checkpoint.
                trial.clear_checkpoint()
                logger.info(
                    "Trying to start runner for Trial %s without checkpoint.",
                    str(trial))
                self._start_trial(trial)
            except Exception:
                logger.exception(
                    "Error starting runner for Trial %s, aborting!",
                    str(trial))
                error_msg = traceback.format_exc()
                self._stop_trial(trial, error=True, error_msg=error_msg)
                # note that we don't return the resources, since they may
                # have been lost

    def _find_item(self, dictionary, item):
        out = [rid for rid, t in dictionary.items() if t is item]
        return out

    def stop_trial(self, trial, error=False, error_msg=None, stop_logger=True):
        """Only returns resources if resources allocated."""
        prior_status = trial.status
        self._stop_trial(
            trial, error=error, error_msg=error_msg, stop_logger=stop_logger)
        if prior_status == Trial.RUNNING:
            logger.debug("Returning resources for Trial %s.", str(trial))
            self._return_resources(trial.resources)
            out = self._find_item(self._running, trial)
            for result_id in out:
                self._running.pop(result_id)

    def continue_training(self, trial):
        """Continues the training of this trial."""

        self._train(trial)

    def pause_trial(self, trial):
        """Pauses the trial.

        If trial is in-flight, preserves return value in separate queue
        before pausing, which is restored when Trial is resumed.
        """

        trial_future = self._find_item(self._running, trial)
        if trial_future:
            self._paused[trial_future[0]] = trial
        super(RayTrialExecutor, self).pause_trial(trial)

    def reset_trial(self, trial, new_config, new_experiment_tag):
        """Tries to invoke `Trainable.reset_config()` to reset trial.

        Args:
            trial (Trial): Trial to be reset.
            new_config (dict): New configuration for Trial
                trainable.
            new_experiment_tag (str): New experiment name
                for trial.

        Returns:
            True if `reset_config` is successful else False.
        """
        trial.experiment_tag = new_experiment_tag
        trial.config = new_config
        trainable = trial.runner
        with warn_if_slow("reset_config"):
            reset_val = ray.get(trainable.reset_config.remote(new_config))
        return reset_val

    def get_running_trials(self):
        """Returns the running trials."""

        return list(self._running.values())

    def get_next_available_trial(self):
        shuffled_results = list(self._running.keys())
        random.shuffle(shuffled_results)
        # Note: We shuffle the results because `ray.wait` by default returns
        # the first available result, and we want to guarantee that slower
        # trials (i.e. trials that run remotely) also get fairly reported.
        # See https://github.com/ray-project/ray/issues/4211 for details.
        start = time.time()
        [result_id], _ = ray.wait(shuffled_results)
        wait_time = time.time() - start
        if wait_time > NONTRIVIAL_WAIT_TIME_THRESHOLD_S:
            self._last_nontrivial_wait = time.time()
        if time.time() - self._last_nontrivial_wait > BOTTLENECK_WARN_PERIOD_S:
            logger.warn(
                "Over the last {} seconds, the Tune event loop has been "
                "backlogged processing new results. Consider increasing your "
                "period of result reporting to improve performance.".format(
                    BOTTLENECK_WARN_PERIOD_S))

            self._last_nontrivial_wait = time.time()
        return self._running[result_id]

    def fetch_result(self, trial):
        """Fetches one result of the running trials.

        Returns:
            Result of the most recent trial training run."""
        trial_future = self._find_item(self._running, trial)
        if not trial_future:
            raise ValueError("Trial was not running.")
        self._running.pop(trial_future[0])
        with warn_if_slow("fetch_result"):
            result = ray.get(trial_future[0])

        # For local mode
        if isinstance(result, _LocalWrapper):
            result = result.unwrap()
        return result

    def _commit_resources(self, resources):
        committed = self._committed_resources
        all_keys = set(resources.custom_resources).union(
            set(committed.custom_resources))

        custom_resources = {
            k: committed.get(k) + resources.get_res_total(k)
            for k in all_keys
        }

        self._committed_resources = Resources(
            committed.cpu + resources.cpu_total(),
            committed.gpu + resources.gpu_total(),
            custom_resources=custom_resources)

    def _return_resources(self, resources):
        committed = self._committed_resources

        all_keys = set(resources.custom_resources).union(
            set(committed.custom_resources))

        custom_resources = {
            k: committed.get(k) - resources.get_res_total(k)
            for k in all_keys
        }
        self._committed_resources = Resources(
            committed.cpu - resources.cpu_total(),
            committed.gpu - resources.gpu_total(),
            custom_resources=custom_resources)

        assert self._committed_resources.is_nonnegative(), (
            "Resource invalid: {}".format(resources))

    def _update_avail_resources(self, num_retries=5):
        for i in range(num_retries):
            try:
                resources = ray.global_state.cluster_resources()
            except Exception:
                # TODO(rliaw): Remove this when local mode is fixed.
                # https://github.com/ray-project/ray/issues/4147
                logger.debug("Using resources for local machine.")
                resources = ray.services.check_and_update_resources(
                    None, None, None)
            if not resources:
                logger.warning("Cluster resources not detected. Retrying...")
                time.sleep(0.5)

        if not resources or "CPU" not in resources:
            raise TuneError("Cluster resources cannot be detected. "
                            "You can resume this experiment by passing in "
                            "`resume=True` to `run`.")

        resources = resources.copy()
        num_cpus = resources.pop("CPU")
        num_gpus = resources.pop("GPU")
        custom_resources = resources

        self._avail_resources = Resources(
            int(num_cpus), int(num_gpus), custom_resources=custom_resources)
        self._last_resource_refresh = time.time()
        self._resources_initialized = True

    def has_resources(self, resources):
        """Returns whether this runner has at least the specified resources.

        This refreshes the Ray cluster resources if the time since last update
        has exceeded self._refresh_period. This also assumes that the
        cluster is not resizing very frequently.
        """
        if time.time() - self._last_resource_refresh > self._refresh_period:
            self._update_avail_resources()

        currently_available = Resources.subtract(self._avail_resources,
                                                 self._committed_resources)

        have_space = (
            resources.cpu_total() <= currently_available.cpu
            and resources.gpu_total() <= currently_available.gpu and all(
                resources.get_res_total(res) <= currently_available.get(res)
                for res in resources.custom_resources))

        if have_space:
            return True

        can_overcommit = self._queue_trials

        if (resources.cpu_total() > 0 and currently_available.cpu <= 0) or \
           (resources.gpu_total() > 0 and currently_available.gpu <= 0) or \
           any((resources.get_res_total(res_name) > 0
                and currently_available.get(res_name) <= 0)
               for res_name in resources.custom_resources):
            can_overcommit = False  # requested resource is already saturated

        if can_overcommit:
            logger.warning(
                "Allowing trial to start even though the "
                "cluster does not have enough free resources. Trial actors "
                "may appear to hang until enough resources are added to the "
                "cluster (e.g., via autoscaling). You can disable this "
                "behavior by specifying `queue_trials=False` in "
                "ray.tune.run().")
            return True

        return False

    def debug_string(self):
        """Returns a human readable message for printing to the console."""

        if self._resources_initialized:
            status = "Resources requested: {}/{} CPUs, {}/{} GPUs".format(
                self._committed_resources.cpu, self._avail_resources.cpu,
                self._committed_resources.gpu, self._avail_resources.gpu)
            customs = ", ".join([
                "{}/{} {}".format(
                    self._committed_resources.get_res_total(name),
                    self._avail_resources.get_res_total(name), name)
                for name in self._avail_resources.custom_resources
            ])
            if customs:
                status += " ({})".format(customs)
            return status
        else:
            return "Resources requested: ?"

    def resource_string(self):
        """Returns a string describing the total resources available."""

        if self._resources_initialized:
            res_str = "{} CPUs, {} GPUs".format(self._avail_resources.cpu,
                                                self._avail_resources.gpu)
            if self._avail_resources.custom_resources:
                custom = ", ".join(
                    "{} {}".format(
                        self._avail_resources.get_res_total(name), name)
                    for name in self._avail_resources.custom_resources)
                res_str += " ({})".format(custom)
            return res_str
        else:
            return "? CPUs, ? GPUs"

    def on_step_begin(self):
        """Before step() called, update the available resources."""
        self._update_avail_resources()

    def save(self, trial, storage=Checkpoint.DISK):
        """Saves the trial's state to a checkpoint."""
        trial._checkpoint.storage = storage
        trial._checkpoint.last_result = trial.last_result

        if storage == Checkpoint.MEMORY:
            trial._checkpoint.value = trial.runner.save_to_object.remote()
        else:
<<<<<<< HEAD
            # If enabled, saves best checkpoints into a best folder
            if trial.keep_best_checkpoints_num and trial.results_since_checkpoint_cnt > 0:
                mean_rew_since_checkpoint = trial.results_since_checkpoint_sum / trial.results_since_checkpoint_cnt
                if mean_rew_since_checkpoint > trial.best_checkpoint_reward:
                    trial.best_checkpoint_reward = mean_rew_since_checkpoint
                    self._checkpoint_and_erase("best", trial)
                trial.results_since_checkpoint_sum, trial.results_since_checkpoint_cnt = 0, 0

            self._checkpoint_and_erase("", trial)

        return trial._checkpoint.value

    def _checkpoint_and_erase(self, subdir, trial):
        """Checkpoints the model and erases old checkpoints
            if needed.

        Parameters
        ----------
            subdir string: either "" or "best"
=======
            # Keeps only highest performing checkpoints if enabled
            if trial.keep_checkpoints_num:
                try:
                    last_attr_val = trial.last_result[
                        trial.checkpoint_score_attr]
                    if (trial.compare_checkpoints(last_attr_val)
                            and not math.isnan(last_attr_val)):
                        trial.best_checkpoint_attr_value = last_attr_val
                        self._checkpoint_and_erase(trial)
                except KeyError:
                    logger.warning(
                        "Result dict has no key: {}. keep"
                        "_checkpoints_num flag will not work".format(
                            trial.checkpoint_score_attr))
            else:
                with warn_if_slow("save_to_disk"):
                    trial._checkpoint.value = ray.get(
                        trial.runner.save.remote())

        return trial._checkpoint.value

    def _checkpoint_and_erase(self, trial):
        """Checkpoints the model and erases old checkpoints
            if needed.
        Parameters
        ----------
>>>>>>> 91548698
            trial : trial to save
        """

        with warn_if_slow("save_to_disk"):
<<<<<<< HEAD
            trial._checkpoint.value, folder_path = ray.get(trial.runner.save_checkpoint_relative.remote(subdir))

        if trial.prefix[subdir]["limit"]:
            if len(trial.prefix[subdir]["history"]) == trial.prefix[subdir]["limit"]:
                ray.get(trial.runner.delete_checkpoint.remote(trial.prefix[subdir]["history"][-1]))
                trial.prefix[subdir]["history"].pop()
            trial.prefix[subdir]["history"].insert(0, folder_path)
=======
            trial._checkpoint.value = ray.get(trial.runner.save.remote())

        if len(trial.history) >= trial.keep_checkpoints_num:
            ray.get(trial.runner.delete_checkpoint.remote(trial.history[-1]))
            trial.history.pop()

        trial.history.insert(0, trial._checkpoint.value)
>>>>>>> 91548698

    def restore(self, trial, checkpoint=None):
        """Restores training state from a given model checkpoint.

        This will also sync the trial results to a new location
        if restoring on a different node.
        """
        if checkpoint is None or checkpoint.value is None:
            checkpoint = trial._checkpoint
        if checkpoint is None or checkpoint.value is None:
            return True
        if trial.runner is None:
            logger.error("Unable to restore - no runner.")
            self.set_status(trial, Trial.ERROR)
            return False
        try:
            value = checkpoint.value
            if checkpoint.storage == Checkpoint.MEMORY:
                assert type(value) != Checkpoint, type(value)
                trial.runner.restore_from_object.remote(value)
            else:
                worker_ip = ray.get(trial.runner.current_ip.remote())
                trial.sync_logger_to_new_location(worker_ip)
                with warn_if_slow("restore_from_disk"):
                    ray.get(trial.runner.restore.remote(value))
            trial.last_result = checkpoint.last_result
            return True
        except Exception:
            logger.exception("Error restoring runner for Trial %s.", trial)
            self.set_status(trial, Trial.ERROR)
            return False

    def export_trial_if_needed(self, trial):
        """Exports model of this trial based on trial.export_formats.

        Return:
            A dict that maps ExportFormats to successfully exported models.
        """
        if trial.export_formats and len(trial.export_formats) > 0:
            return ray.get(
                trial.runner.export_model.remote(trial.export_formats))
        return {}<|MERGE_RESOLUTION|>--- conflicted
+++ resolved
@@ -405,10 +405,9 @@
 
         can_overcommit = self._queue_trials
 
-        if (resources.cpu_total() > 0 and currently_available.cpu <= 0) or \
-           (resources.gpu_total() > 0 and currently_available.gpu <= 0) or \
-           any((resources.get_res_total(res_name) > 0
-                and currently_available.get(res_name) <= 0)
+        if (resources.cpu_total() > 0 >= currently_available.cpu) or \
+           (resources.gpu_total() > 0 >= currently_available.gpu) or \
+           any((resources.get_res_total(res_name) > 0 >= currently_available.get(res_name))
                for res_name in resources.custom_resources):
             can_overcommit = False  # requested resource is already saturated
 
@@ -471,27 +470,6 @@
         if storage == Checkpoint.MEMORY:
             trial._checkpoint.value = trial.runner.save_to_object.remote()
         else:
-<<<<<<< HEAD
-            # If enabled, saves best checkpoints into a best folder
-            if trial.keep_best_checkpoints_num and trial.results_since_checkpoint_cnt > 0:
-                mean_rew_since_checkpoint = trial.results_since_checkpoint_sum / trial.results_since_checkpoint_cnt
-                if mean_rew_since_checkpoint > trial.best_checkpoint_reward:
-                    trial.best_checkpoint_reward = mean_rew_since_checkpoint
-                    self._checkpoint_and_erase("best", trial)
-                trial.results_since_checkpoint_sum, trial.results_since_checkpoint_cnt = 0, 0
-
-            self._checkpoint_and_erase("", trial)
-
-        return trial._checkpoint.value
-
-    def _checkpoint_and_erase(self, subdir, trial):
-        """Checkpoints the model and erases old checkpoints
-            if needed.
-
-        Parameters
-        ----------
-            subdir string: either "" or "best"
-=======
             # Keeps only highest performing checkpoints if enabled
             if trial.keep_checkpoints_num:
                 try:
@@ -513,17 +491,35 @@
 
         return trial._checkpoint.value
 
-    def _checkpoint_and_erase(self, trial):
+    @staticmethod
+    def _checkpoint_and_erase(trial):
         """Checkpoints the model and erases old checkpoints
             if needed.
         Parameters
         ----------
->>>>>>> 91548698
             trial : trial to save
         """
 
         with warn_if_slow("save_to_disk"):
-<<<<<<< HEAD
+            trial._checkpoint.value = ray.get(trial.runner.save.remote())
+
+        if len(trial.history) >= trial.keep_checkpoints_num:
+            ray.get(trial.runner.delete_checkpoint.remote(trial.history[-1]))
+            trial.history.pop()
+
+        trial.history.insert(0, trial._checkpoint.value)
+
+    def _checkpoint_and_erase(self, subdir, trial):
+        """Checkpoints the model and erases old checkpoints
+            if needed.
+
+        Parameters
+        ----------
+            subdir string: either "" or "best"
+            trial : trial to save
+        """
+
+        with warn_if_slow("save_to_disk"):
             trial._checkpoint.value, folder_path = ray.get(trial.runner.save_checkpoint_relative.remote(subdir))
 
         if trial.prefix[subdir]["limit"]:
@@ -531,15 +527,6 @@
                 ray.get(trial.runner.delete_checkpoint.remote(trial.prefix[subdir]["history"][-1]))
                 trial.prefix[subdir]["history"].pop()
             trial.prefix[subdir]["history"].insert(0, folder_path)
-=======
-            trial._checkpoint.value = ray.get(trial.runner.save.remote())
-
-        if len(trial.history) >= trial.keep_checkpoints_num:
-            ray.get(trial.runner.delete_checkpoint.remote(trial.history[-1]))
-            trial.history.pop()
-
-        trial.history.insert(0, trial._checkpoint.value)
->>>>>>> 91548698
 
     def restore(self, trial, checkpoint=None):
         """Restores training state from a given model checkpoint.
