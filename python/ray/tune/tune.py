--- conflicted
+++ resolved
@@ -2,7 +2,6 @@
 from __future__ import division
 from __future__ import print_function
 
-import click
 import logging
 import time
 import six
@@ -46,30 +45,6 @@
             args.scheduler, _SCHEDULERS.keys()))
 
 
-<<<<<<< HEAD
-def _prompt_restore(checkpoint_dir, resume):
-    restore = False
-    if TrialRunner.checkpoint_exists(checkpoint_dir):
-        if resume == "prompt":
-            msg = ("Found incomplete experiment at {}. "
-                   "Would you like to resume it?".format(checkpoint_dir))
-            restore = click.confirm(msg, default=False)
-            if restore:
-                logger.info("Tip: to always resume, "
-                            "pass resume=True to run()")
-            else:
-                logger.info("Tip: to always start a new experiment, "
-                            "pass resume=False to run()")
-        elif resume:
-            restore = True
-        else:
-            logger.info("Tip: to resume incomplete experiments, "
-                        "pass resume='prompt' or resume=True to run()")
-    else:
-        logger.info(
-            "Did not find checkpoint file in {}.".format(checkpoint_dir))
-    return restore
-=======
 def _check_default_resources_override(run_identifier):
     if not isinstance(run_identifier, six.string_types):
         # If obscure dtype, assume it is overriden.
@@ -78,7 +53,6 @@
     return hasattr(trainable_cls, "default_resource_request") and (
         trainable_cls.default_resource_request.__code__ !=
         Trainable.default_resource_request.__code__)
->>>>>>> 8ff393a7
 
 
 def run(run_or_experiment,
@@ -278,77 +252,6 @@
             assert exp.remote_checkpoint_dir, (
                 "Need `upload_dir` if `sync_to_cloud` given.")
 
-    checkpoint_dir = experiment.checkpoint_dir
-    should_restore = _prompt_restore(checkpoint_dir, resume)
-
-    runner = None
-    if should_restore:
-        try:
-            runner = TrialRunner.restore(checkpoint_dir, search_alg, scheduler,
-                                         trial_executor)
-
-            import collections
-            import sys
-            import numpy as np
-
-            def tae_lp_override_check_model(restored_value, new_value):
-                restored_subnetwork_exists = not np.isclose(restored_value, 0)
-                new_subnetwork_exists = not (np.isscalar(new_value) and np.isclose(new_value, 0))
-
-                return restored_subnetwork_exists == new_subnetwork_exists
-
-            def override_flags(restored_config, new_config, flags_to_override):
-                for k, v in flags_to_override.items():
-                    if isinstance(v, collections.Mapping):
-                        override_flags(restored_config[k], new_config[k], flags_to_override[k])
-                    elif v is None or callable(v):
-                        if k in explicitly_defined_flags or k == '_fake_sampler':
-                            assert v is None or v(restored_config[k], new_config[k]), "Restored and new model differ"
-                            if any(isinstance(new_config[k], cls) for cls in [int, float, bool, str]):
-                                restored_config[k] = new_config[k]
-                    else:
-                        raise ValueError('Values of flags_to_override dict should be dict, None or methods')
-
-            restored_config = runner._trials[0].config
-            new_config = experiment.spec['config']
-            flags_to_override_to_model_check_dict = {
-                'grad_clip': None,
-                'lr': None,
-                'entropy_coeff': None,
-                'vf_loss_coeff': None,
-                '_fake_sampler': None,
-                'model': {
-                    'custom_options': {
-                        'lp_coeff': tae_lp_override_check_model,
-                        'tae_coeff': tae_lp_override_check_model,
-                        'debug': None,
-                        'imit_coeff': None,
-                        'dataset_path': None,
-                        'val_dataset_path': None,
-                    },
-                },
-                'num_workers': None,
-                'num_envs_per_worker': None,
-            }
-
-            explicitly_defined_flags = set([arg[2:] for arg in sys.argv if arg.startswith('--')])
-            override_flags(restored_config, new_config, flags_to_override_to_model_check_dict)
-
-            if 'checkpoint_freq' in explicitly_defined_flags:
-                runner._trials[0].checkpoint_freq = experiment.spec['checkpoint_freq']
-
-            if runner._trials[0].status == Trial.ERROR:
-                runner._trials[0].init_logger()
-                runner._try_recover(runner._trials[0], error_msg=None)
-
-            old_res = runner._trials[0].resources
-            runner._trials[0].resources = Resources(old_res.cpu, old_res.gpu, 1.0, old_res.extra_gpu,
-                                                    old_res.custom_resources, old_res.extra_custom_resources)
-        except Exception:
-            logger.exception("Runner restore failed. Restarting experiment.")
-    else:
-        logger.info("Starting a new experiment.")
-
     runner = TrialRunner(
         search_alg=search_alg or BasicVariantGenerator(),
         scheduler=scheduler or FIFOScheduler(),
