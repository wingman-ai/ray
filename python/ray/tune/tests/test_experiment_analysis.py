--- conflicted
+++ resolved
@@ -32,10 +32,7 @@
     def run_test_exp(self):
         self.ea = run(
             MyTrainableClass,
-<<<<<<< HEAD
-=======
             global_checkpoint_period=0,
->>>>>>> 8271ece8
             name=self.test_name,
             local_dir=self.test_dir,
             return_trials=False,
