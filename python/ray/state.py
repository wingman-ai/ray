--- conflicted
+++ resolved
@@ -50,19 +50,6 @@
     for entry in gcs_entry.entries:
         client = gcs_utils.ClientTableData.FromString(entry)
 
-<<<<<<< HEAD
-        resources = {
-            client.resources_total_label[i]: client.resources_total_capacity[i]
-            for i in range(len(client.resources_total_label))
-        }
-        client_id = ray.utils.binary_to_hex(client.client_id)
-
-        if client.entry_type == gcs_utils.ClientTableData.INSERTION:
-            ordered_client_ids.append(client_id)
-            node_info[client_id] = {
-                "ClientID": client_id,
-                "EntryType": client.entry_type,
-=======
         client_id = ray.utils.binary_to_hex(client.client_id)
 
         if client.is_insertion:
@@ -70,17 +57,11 @@
             node_info[client_id] = {
                 "ClientID": client_id,
                 "IsInsertion": client.is_insertion,
->>>>>>> 8271ece8
                 "NodeManagerAddress": client.node_manager_address,
                 "NodeManagerPort": client.node_manager_port,
                 "ObjectManagerPort": client.object_manager_port,
                 "ObjectStoreSocketName": client.object_store_socket_name,
-<<<<<<< HEAD
-                "RayletSocketName": client.raylet_socket_name,
-                "Resources": resources
-=======
                 "RayletSocketName": client.raylet_socket_name
->>>>>>> 8271ece8
             }
 
         # If this client is being removed, then it must
@@ -88,25 +69,6 @@
         # it cannot have previously been removed.
         else:
             assert client_id in node_info, "Client not found!"
-<<<<<<< HEAD
-            is_deletion = (node_info[client_id]["EntryType"] !=
-                           gcs_utils.ClientTableData.DELETION)
-            assert is_deletion, "Unexpected updation of deleted client."
-            res_map = node_info[client_id]["Resources"]
-            if client.entry_type == gcs_utils.ClientTableData.RES_CREATEUPDATE:
-                for res in resources:
-                    res_map[res] = resources[res]
-            elif client.entry_type == gcs_utils.ClientTableData.RES_DELETE:
-                for res in resources:
-                    res_map.pop(res, None)
-            elif client.entry_type == gcs_utils.ClientTableData.DELETION:
-                pass  # Do nothing with the resmap if client deletion
-            else:
-                raise RuntimeError("Unexpected EntryType {}".format(
-                    client.entry_type))
-            node_info[client_id]["Resources"] = res_map
-            node_info[client_id]["EntryType"] = client.entry_type
-=======
             assert node_info[client_id]["IsInsertion"], (
                 "Unexpected duplicate removal of client.")
             node_info[client_id]["IsInsertion"] = client.is_insertion
@@ -117,7 +79,6 @@
         else:
             resources = {}
         node_info[client_id]["Resources"] = resources
->>>>>>> 8271ece8
     # NOTE: We return the list comprehension below instead of simply doing
     # 'list(node_info.values())' in order to have the nodes appear in the order
     # that they joined the cluster. Python dictionaries do not preserve
@@ -360,26 +321,13 @@
         if message is None:
             return {}
         gcs_entries = gcs_utils.GcsEntry.FromString(message)
-<<<<<<< HEAD
 
         assert len(gcs_entries.entries) == 1
         task_table_data = gcs_utils.TaskTableData.FromString(
             gcs_entries.entries[0])
-        task_table_message = gcs_utils.Task.GetRootAsTask(
-            task_table_data.task, 0)
-
-        execution_spec = task_table_message.TaskExecutionSpec()
-        task_spec = task_table_message.TaskSpecification()
-        task = ray._raylet.Task.from_string(task_spec)
-=======
-
-        assert len(gcs_entries.entries) == 1
-        task_table_data = gcs_utils.TaskTableData.FromString(
-            gcs_entries.entries[0])
 
         task = ray._raylet.TaskSpec.from_string(
             task_table_data.task.task_spec.SerializeToString())
->>>>>>> 8271ece8
         function_descriptor_list = task.function_descriptor_list()
         function_descriptor = FunctionDescriptor.from_bytes_list(
             function_descriptor_list)
@@ -444,8 +392,6 @@
 
     def client_table(self):
         """Fetch and parse the Redis DB client table.
-<<<<<<< HEAD
-=======
 
         Returns:
             Information about the Ray clients in the cluster.
@@ -459,7 +405,6 @@
 
         Args:
             job_id: A job ID or hex string to get information about.
->>>>>>> 8271ece8
 
         Returns:
             A dictionary with information about the job ID in question.
@@ -875,11 +820,7 @@
         clients = self.client_table()
         for client in clients:
             # Only count resources from latest entries of live clients.
-<<<<<<< HEAD
-            if client["EntryType"] != gcs_utils.ClientTableData.DELETION:
-=======
             if client["IsInsertion"]:
->>>>>>> 8271ece8
                 for key, value in client["Resources"].items():
                     resources[key] += value
         return dict(resources)
@@ -888,12 +829,7 @@
         """Returns a set of client IDs corresponding to clients still alive."""
         return {
             client["ClientID"]
-<<<<<<< HEAD
-            for client in self.client_table()
-            if (client["EntryType"] != gcs_utils.ClientTableData.DELETION)
-=======
             for client in self.client_table() if (client["IsInsertion"])
->>>>>>> 8271ece8
         }
 
     def available_resources(self):
@@ -977,11 +913,7 @@
         assert isinstance(job_id, ray.JobID)
         message = self.redis_client.execute_command(
             "RAY.TABLE_LOOKUP", gcs_utils.TablePrefix.Value("ERROR_INFO"), "",
-<<<<<<< HEAD
-            driver_id.binary())
-=======
             job_id.binary())
->>>>>>> 8271ece8
 
         # If there are no errors, return early.
         if message is None:
@@ -991,11 +923,7 @@
         error_messages = []
         for entry in gcs_entries.entries:
             error_data = gcs_utils.ErrorTableData.FromString(entry)
-<<<<<<< HEAD
-            assert driver_id.binary() == error_data.driver_id
-=======
             assert job_id.binary() == error_data.job_id
->>>>>>> 8271ece8
             error_message = {
                 "type": error_data.type,
                 "message": error_data.error_message,
@@ -1023,11 +951,7 @@
 
         error_table_keys = self.redis_client.keys(
             gcs_utils.TablePrefix_ERROR_INFO_string + "*")
-<<<<<<< HEAD
-        driver_ids = [
-=======
         job_ids = [
->>>>>>> 8271ece8
             key[len(gcs_utils.TablePrefix_ERROR_INFO_string):]
             for key in error_table_keys
         ]
