from __future__ import absolute_import
from __future__ import division
from __future__ import print_function

import argparse
import logging
import os
import time
import traceback

import redis

import ray
from ray.autoscaler.autoscaler import LoadMetrics, StandardAutoscaler
import ray.cloudpickle as pickle
import ray.gcs_utils
import ray.utils
import ray.ray_constants as ray_constants
from ray.utils import (binary_to_hex, binary_to_object_id, binary_to_task_id,
                       hex_to_binary, setup_logger)

logger = logging.getLogger(__name__)


class Monitor(object):
    """A monitor for Ray processes.

    The monitor is in charge of cleaning up the tables in the global state
    after processes have died. The monitor is currently not responsible for
    detecting component failures.

    Attributes:
        redis: A connection to the Redis server.
        primary_subscribe_client: A pubsub client for the Redis server.
            This is used to receive notifications about failed components.
    """

    def __init__(self, redis_address, autoscaling_config, redis_password=None):
        # Initialize the Redis clients.
        ray.state.state._initialize_global_state(
            args.redis_address, redis_password=redis_password)
        self.redis = ray.services.create_redis_client(
            redis_address, password=redis_password)
        # Setup subscriptions to the primary Redis server and the Redis shards.
        self.primary_subscribe_client = self.redis.pubsub(
            ignore_subscribe_messages=True)
        # Keep a mapping from raylet client ID to IP address to use
        # for updating the load metrics.
        self.raylet_id_to_ip_map = {}
        self.load_metrics = LoadMetrics()
        if autoscaling_config:
            self.autoscaler = StandardAutoscaler(autoscaling_config,
                                                 self.load_metrics)
        else:
            self.autoscaler = None

        # Experimental feature: GCS flushing.
        self.issue_gcs_flushes = "RAY_USE_NEW_GCS" in os.environ
        self.gcs_flush_policy = None
        if self.issue_gcs_flushes:
            # Data is stored under the first data shard, so we issue flushes to
            # that redis server.
            addr_port = self.redis.lrange("RedisShards", 0, -1)
            if len(addr_port) > 1:
                logger.warning(
                    "Monitor: "
                    "TODO: if launching > 1 redis shard, flushing needs to "
                    "touch shards in parallel.")
                self.issue_gcs_flushes = False
            else:
                addr_port = addr_port[0].split(b":")
                self.redis_shard = redis.StrictRedis(
                    host=addr_port[0],
                    port=addr_port[1],
                    password=redis_password)
                try:
                    self.redis_shard.execute_command("HEAD.FLUSH 0")
                except redis.exceptions.ResponseError as e:
                    logger.info(
                        "Monitor: "
                        "Turning off flushing due to exception: {}".format(
                            str(e)))
                    self.issue_gcs_flushes = False

    def __del__(self):
        """Destruct the monitor object."""
        # We close the pubsub client to avoid leaking file descriptors.
        self.primary_subscribe_client.close()

    def subscribe(self, channel):
        """Subscribe to the given channel on the primary Redis shard.

        Args:
            channel (str): The channel to subscribe to.

        Raises:
            Exception: An exception is raised if the subscription fails.
        """
        self.primary_subscribe_client.subscribe(channel)

    def xray_heartbeat_batch_handler(self, unused_channel, data):
        """Handle an xray heartbeat batch message from Redis."""

        gcs_entries = ray.gcs_utils.GcsEntry.FromString(data)
        heartbeat_data = gcs_entries.entries[0]

        message = ray.gcs_utils.HeartbeatBatchTableData.FromString(
            heartbeat_data)

        for heartbeat_message in message.batch:
            num_resources = len(heartbeat_message.resources_available_label)
            static_resources = {}
            dynamic_resources = {}
            for i in range(num_resources):
                dyn = heartbeat_message.resources_available_label[i]
                static = heartbeat_message.resources_total_label[i]
                dynamic_resources[dyn] = (
                    heartbeat_message.resources_available_capacity[i])
                static_resources[static] = (
                    heartbeat_message.resources_total_capacity[i])

            # Update the load metrics for this raylet.
            client_id = ray.utils.binary_to_hex(heartbeat_message.client_id)
            ip = self.raylet_id_to_ip_map.get(client_id)
            if ip:
                self.load_metrics.update(ip, static_resources,
                                         dynamic_resources)
            else:
                logger.warning(
                    "Monitor: "
                    "could not find ip for client {}".format(client_id))

    def _xray_clean_up_entries_for_job(self, job_id):
        """Remove this job's object/task entries from redis.

        Removes control-state entries of all tasks and task return
        objects belonging to the driver.

        Args:
            job_id: The job id.
        """

        xray_task_table_prefix = (
            ray.gcs_utils.TablePrefix_RAYLET_TASK_string.encode("ascii"))
        xray_object_table_prefix = (
            ray.gcs_utils.TablePrefix_OBJECT_string.encode("ascii"))

        task_table_objects = ray.tasks()
        job_id_hex = binary_to_hex(job_id)
        job_task_id_bins = set()
        for task_id_hex, task_info in task_table_objects.items():
            task_table_object = task_info["TaskSpec"]
            task_job_id_hex = task_table_object["JobID"]
            if job_id_hex != task_job_id_hex:
                # Ignore tasks that aren't from this driver.
                continue
            job_task_id_bins.add(hex_to_binary(task_id_hex))

        # Get objects associated with the driver.
        object_table_objects = ray.objects()
        job_object_id_bins = set()
        for object_id, _ in object_table_objects.items():
            task_id_bin = ray._raylet.compute_task_id(object_id).binary()
            if task_id_bin in job_task_id_bins:
                job_object_id_bins.add(object_id.binary())

        def to_shard_index(id_bin):
            if len(id_bin) == ray.TaskID.size():
                return binary_to_task_id(id_bin).redis_shard_hash() % len(
                    ray.state.state.redis_clients)
            else:
                return binary_to_object_id(id_bin).redis_shard_hash() % len(
                    ray.state.state.redis_clients)

        # Form the redis keys to delete.
        sharded_keys = [[] for _ in range(len(ray.state.state.redis_clients))]
        for task_id_bin in job_task_id_bins:
            sharded_keys[to_shard_index(task_id_bin)].append(
                xray_task_table_prefix + task_id_bin)
        for object_id_bin in job_object_id_bins:
            sharded_keys[to_shard_index(object_id_bin)].append(
                xray_object_table_prefix + object_id_bin)

        # Remove with best effort.
        for shard_index in range(len(sharded_keys)):
            keys = sharded_keys[shard_index]
            if len(keys) == 0:
                continue
            redis = ray.state.state.redis_clients[shard_index]
            num_deleted = redis.delete(*keys)
            logger.info("Monitor: "
                        "Removed {} dead redis entries of the "
                        "driver from redis shard {}.".format(
                            num_deleted, shard_index))
            if num_deleted != len(keys):
                logger.warning("Monitor: "
                               "Failed to remove {} relevant redis "
                               "entries from redis shard {}.".format(
                                   len(keys) - num_deleted, shard_index))

    def xray_job_notification_handler(self, unused_channel, data):
        """Handle a notification that a job has been added or removed.

        Args:
            unused_channel: The message channel.
            data: The message data.
        """
        gcs_entries = ray.gcs_utils.GcsEntry.FromString(data)
<<<<<<< HEAD
        driver_data = gcs_entries.entries[0]
        message = ray.gcs_utils.DriverTableData.FromString(driver_data)
        driver_id = message.driver_id
        logger.info("Monitor: "
                    "XRay Driver {} has been removed.".format(
                        binary_to_hex(driver_id)))
        self._xray_clean_up_entries_for_driver(driver_id)
=======
        job_data = gcs_entries.entries[0]
        message = ray.gcs_utils.JobTableData.FromString(job_data)
        job_id = message.job_id
        if message.is_dead:
            logger.info("Monitor: "
                        "XRay Driver {} has been removed.".format(
                            binary_to_hex(job_id)))
            self._xray_clean_up_entries_for_job(job_id)
>>>>>>> 8271ece8

    def process_messages(self, max_messages=10000):
        """Process all messages ready in the subscription channels.

        This reads messages from the subscription channels and calls the
        appropriate handlers until there are no messages left.

        Args:
            max_messages: The maximum number of messages to process before
                returning.
        """
        subscribe_clients = [self.primary_subscribe_client]
        for subscribe_client in subscribe_clients:
            for _ in range(max_messages):
                message = subscribe_client.get_message()
                if message is None:
                    # Continue on to the next subscribe client.
                    break

                # Parse the message.
                channel = message["channel"]
                data = message["data"]

                # Determine the appropriate message handler.
                if channel == ray.gcs_utils.XRAY_HEARTBEAT_BATCH_CHANNEL:
                    # Similar functionality as raylet info channel
                    message_handler = self.xray_heartbeat_batch_handler
                elif channel == ray.gcs_utils.XRAY_JOB_CHANNEL:
                    # Handles driver death.
                    message_handler = self.xray_job_notification_handler
                else:
                    raise Exception("This code should be unreachable.")

                # Call the handler.
                message_handler(channel, data)

    def update_raylet_map(self):
        all_raylet_nodes = ray.nodes()
        self.raylet_id_to_ip_map = {}
        for raylet_info in all_raylet_nodes:
            client_id = (raylet_info.get("DBClientID")
                         or raylet_info["ClientID"])
            ip_address = (raylet_info.get("AuxAddress")
                          or raylet_info["NodeManagerAddress"]).split(":")[0]
            self.raylet_id_to_ip_map[client_id] = ip_address

    def _maybe_flush_gcs(self):
        """Experimental: issue a flush request to the GCS.

        The purpose of this feature is to control GCS memory usage.

        To activate this feature, Ray must be compiled with the flag
        RAY_USE_NEW_GCS set, and Ray must be started at run time with the flag
        as well.
        """
        if not self.issue_gcs_flushes:
            return
        if self.gcs_flush_policy is None:
            serialized = self.redis.get("gcs_flushing_policy")
            if serialized is None:
                # Client has not set any policy; by default flushing is off.
                return
            self.gcs_flush_policy = pickle.loads(serialized)

        if not self.gcs_flush_policy.should_flush(self.redis_shard):
            return

        max_entries_to_flush = self.gcs_flush_policy.num_entries_to_flush()
        num_flushed = self.redis_shard.execute_command(
            "HEAD.FLUSH {}".format(max_entries_to_flush))
        logger.info("Monitor: num_flushed {}".format(num_flushed))

        # This flushes event log and log files.
        ray.experimental.flush_redis_unsafe(self.redis)

        self.gcs_flush_policy.record_flush()

    def _run(self):
        """Run the monitor.

        This function loops forever, checking for messages about dead database
        clients and cleaning up state accordingly.
        """
        # Initialize the subscription channel.
        self.subscribe(ray.gcs_utils.XRAY_HEARTBEAT_BATCH_CHANNEL)
        self.subscribe(ray.gcs_utils.XRAY_JOB_CHANNEL)

        # TODO(rkn): If there were any dead clients at startup, we should clean
        # up the associated state in the state tables.

        # Handle messages from the subscription channels.
        while True:
            # Update the mapping from raylet client ID to IP address.
            # This is only used to update the load metrics for the autoscaler.
            self.update_raylet_map()

            # Process autoscaling actions
            if self.autoscaler:
                self.autoscaler.update()

            self._maybe_flush_gcs()

            # Process a round of messages.
            self.process_messages()

            # Wait for a heartbeat interval before processing the next round of
            # messages.
            time.sleep(ray._config.heartbeat_timeout_milliseconds() * 1e-3)

    def run(self):
        try:
            self._run()
        except Exception:
            if self.autoscaler:
                self.autoscaler.kill_workers()
            raise


if __name__ == "__main__":
    parser = argparse.ArgumentParser(
        description=("Parse Redis server for the "
                     "monitor to connect to."))
    parser.add_argument(
        "--redis-address",
        required=True,
        type=str,
        help="the address to use for Redis")
    parser.add_argument(
        "--autoscaling-config",
        required=False,
        type=str,
        help="the path to the autoscaling config file")
    parser.add_argument(
        "--redis-password",
        required=False,
        type=str,
        default=None,
        help="the password to use for Redis")
    parser.add_argument(
        "--logging-level",
        required=False,
        type=str,
        default=ray_constants.LOGGER_LEVEL,
        choices=ray_constants.LOGGER_LEVEL_CHOICES,
        help=ray_constants.LOGGER_LEVEL_HELP)
    parser.add_argument(
        "--logging-format",
        required=False,
        type=str,
        default=ray_constants.LOGGER_FORMAT,
        help=ray_constants.LOGGER_FORMAT_HELP)
    args = parser.parse_args()
    setup_logger(args.logging_level, args.logging_format)

    if args.autoscaling_config:
        autoscaling_config = os.path.expanduser(args.autoscaling_config)
    else:
        autoscaling_config = None

    monitor = Monitor(
        args.redis_address,
        autoscaling_config,
        redis_password=args.redis_password)

    try:
        monitor.run()
    except Exception as e:
        # Something went wrong, so push an error to all drivers.
        redis_client = ray.services.create_redis_client(
            args.redis_address, password=args.redis_password)
        traceback_str = ray.utils.format_error_message(traceback.format_exc())
        message = "The monitor failed with the following error:\n{}".format(
            traceback_str)
        ray.utils.push_error_to_driver_through_redis(
            redis_client, ray_constants.MONITOR_DIED_ERROR, message)
        raise e<|MERGE_RESOLUTION|>--- conflicted
+++ resolved
@@ -206,15 +206,6 @@
             data: The message data.
         """
         gcs_entries = ray.gcs_utils.GcsEntry.FromString(data)
-<<<<<<< HEAD
-        driver_data = gcs_entries.entries[0]
-        message = ray.gcs_utils.DriverTableData.FromString(driver_data)
-        driver_id = message.driver_id
-        logger.info("Monitor: "
-                    "XRay Driver {} has been removed.".format(
-                        binary_to_hex(driver_id)))
-        self._xray_clean_up_entries_for_driver(driver_id)
-=======
         job_data = gcs_entries.entries[0]
         message = ray.gcs_utils.JobTableData.FromString(job_data)
         job_id = message.job_id
@@ -223,7 +214,6 @@
                         "XRay Driver {} has been removed.".format(
                             binary_to_hex(job_id)))
             self._xray_clean_up_entries_for_job(job_id)
->>>>>>> 8271ece8
 
     def process_messages(self, max_messages=10000):
         """Process all messages ready in the subscription channels.
