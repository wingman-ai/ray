from __future__ import absolute_import
from __future__ import division
from __future__ import print_function

import logging
import time

import redis

import ray
<<<<<<< HEAD
from ray.gcs_utils import ClientTableData
=======
>>>>>>> 8271ece8

logger = logging.getLogger(__name__)


class Cluster(object):
    def __init__(self,
                 initialize_head=False,
                 connect=False,
                 head_node_args=None,
                 shutdown_at_exit=True):
        """Initializes the cluster.

        Args:
            initialize_head (bool): Automatically start a Ray cluster
                by initializing the head node. Defaults to False.
            connect (bool): If `initialize_head=True` and `connect=True`,
                ray.init will be called with the redis address of this cluster
                passed in.
            head_node_args (dict): Arguments to be passed into
                `start_ray_head` via `self.add_node`.
            shutdown_at_exit (bool): If True, registers an exit hook
                for shutting down all started processes.
        """
        self.head_node = None
        self.worker_nodes = set()
        self.redis_address = None
        self.connected = False
        self._shutdown_at_exit = shutdown_at_exit
        if not initialize_head and connect:
            raise RuntimeError("Cannot connect to uninitialized cluster.")

        if initialize_head:
            head_node_args = head_node_args or {}
            self.add_node(**head_node_args)
            if connect:
                self.connect()

    def connect(self):
        """Connect the driver to the cluster."""
        assert self.redis_address is not None
        assert not self.connected
        output_info = ray.init(
            ignore_reinit_error=True,
            redis_address=self.redis_address,
            redis_password=self.redis_password)
        logger.info(output_info)
        self.connected = True

    def add_node(self, **node_args):
        """Adds a node to the local Ray Cluster.

        All nodes are by default started with the following settings:
            cleanup=True,
            num_cpus=1,
            object_store_memory=100 * (2**20) # 100 MB

        Args:
            node_args: Keyword arguments used in `start_ray_head` and
                `start_ray_node`. Overrides defaults.

        Returns:
            Node object of the added Ray node.
        """
        default_kwargs = {
            "num_cpus": 1,
            "num_gpus": 0,
            "object_store_memory": 100 * (2**20),  # 100 MB
        }
        ray_params = ray.parameter.RayParams(**node_args)
        ray_params.update_if_absent(**default_kwargs)
        if self.head_node is None:
            node = ray.node.Node(
                ray_params, head=True, shutdown_at_exit=self._shutdown_at_exit)
            self.head_node = node
            self.redis_address = self.head_node.redis_address
            self.redis_password = node_args.get("redis_password")
            self.webui_url = self.head_node.webui_url
        else:
            ray_params.update_if_absent(redis_address=self.redis_address)
            node = ray.node.Node(
                ray_params,
                head=False,
                shutdown_at_exit=self._shutdown_at_exit)
            self.worker_nodes.add(node)

        # Wait for the node to appear in the client table. We do this so that
        # the nodes appears in the client table in the order that the
        # corresponding calls to add_node were made. We do this because in the
        # tests we assume that the driver is connected to the first node that
        # is added.
        self._wait_for_node(node)

        return node

    def remove_node(self, node, allow_graceful=False):
        """Kills all processes associated with worker node.

        Args:
            node (Node): Worker node of which all associated processes
                will be removed.
        """
        if self.head_node == node:
            self.head_node.kill_all_processes(
                check_alive=False, allow_graceful=allow_graceful)
            self.head_node = None
            # TODO(rliaw): Do we need to kill all worker processes?
        else:
            node.kill_all_processes(
                check_alive=False, allow_graceful=allow_graceful)
            self.worker_nodes.remove(node)

        assert not node.any_processes_alive(), (
            "There are zombie processes left over after killing.")

    def _wait_for_node(self, node, timeout=30):
        """Wait until this node has appeared in the client table.

        Args:
            node (ray.node.Node): The node to wait for.
            timeout: The amount of time in seconds to wait before raising an
                exception.

        Raises:
            Exception: An exception is raised if the timeout expires before the
                node appears in the client table.
        """
        ip_address, port = self.redis_address.split(":")
        redis_client = redis.StrictRedis(
            host=ip_address, port=int(port), password=self.redis_password)

        start_time = time.time()
        while time.time() - start_time < timeout:
            clients = ray.state._parse_client_table(redis_client)
            object_store_socket_names = [
                client["ObjectStoreSocketName"] for client in clients
            ]
            if node.plasma_store_socket_name in object_store_socket_names:
                return
            else:
                time.sleep(0.1)
        raise Exception("Timed out while waiting for nodes to join.")

    def wait_for_nodes(self, timeout=30):
        """Waits for correct number of nodes to be registered.

        This will wait until the number of live nodes in the client table
        exactly matches the number of "add_node" calls minus the number of
        "remove_node" calls that have been made on this cluster. This means
        that if a node dies without "remove_node" having been called, this will
        raise an exception.

        Args:
            timeout (float): The number of seconds to wait for nodes to join
                before failing.

        Raises:
            Exception: An exception is raised if we time out while waiting for
                nodes to join.
        """
        ip_address, port = self.redis_address.split(":")
        redis_client = redis.StrictRedis(
            host=ip_address, port=int(port), password=self.redis_password)

        start_time = time.time()
        while time.time() - start_time < timeout:
            clients = ray.state._parse_client_table(redis_client)
            live_clients = [
<<<<<<< HEAD
                client for client in clients
                if client["EntryType"] == ClientTableData.INSERTION
=======
                client for client in clients if client["IsInsertion"]
>>>>>>> 8271ece8
            ]

            expected = len(self.list_all_nodes())
            if len(live_clients) == expected:
                logger.debug("All nodes registered as expected.")
                return
            else:
                logger.debug(
                    "{} nodes are currently registered, but we are expecting "
                    "{}".format(len(live_clients), expected))
                time.sleep(0.1)
        raise Exception("Timed out while waiting for nodes to join.")

    def list_all_nodes(self):
        """Lists all nodes.

        TODO(rliaw): What is the desired behavior if a head node
        dies before worker nodes die?

        Returns:
            List of all nodes, including the head node.
        """
        nodes = list(self.worker_nodes)
        if self.head_node:
            nodes = [self.head_node] + nodes
        return nodes

    def remaining_processes_alive(self):
        """Returns a bool indicating whether all processes are alive or not.

        Note that this ignores processes that have been explicitly killed,
        e.g., via a command like node.kill_raylet().

        Returns:
            True if all processes are alive and false otherwise.
        """
        return all(
            node.remaining_processes_alive() for node in self.list_all_nodes())

    def shutdown(self):
        """Removes all nodes."""

        # We create a list here as a copy because `remove_node`
        # modifies `self.worker_nodes`.
        all_nodes = list(self.worker_nodes)
        for node in all_nodes:
            self.remove_node(node)

        if self.head_node is not None:
            self.remove_node(self.head_node)<|MERGE_RESOLUTION|>--- conflicted
+++ resolved
@@ -8,10 +8,6 @@
 import redis
 
 import ray
-<<<<<<< HEAD
-from ray.gcs_utils import ClientTableData
-=======
->>>>>>> 8271ece8
 
 logger = logging.getLogger(__name__)
 
@@ -179,12 +175,7 @@
         while time.time() - start_time < timeout:
             clients = ray.state._parse_client_table(redis_client)
             live_clients = [
-<<<<<<< HEAD
-                client for client in clients
-                if client["EntryType"] == ClientTableData.INSERTION
-=======
                 client for client in clients if client["IsInsertion"]
->>>>>>> 8271ece8
             ]
 
             expected = len(self.list_all_nodes())
