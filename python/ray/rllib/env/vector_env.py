from __future__ import absolute_import
from __future__ import division
from __future__ import print_function

import ray
from ray.rllib.utils.annotations import override, PublicAPI


@PublicAPI
class VectorEnv(object):
    """An environment that supports batch evaluation.

    Subclasses must define the following attributes:

    Attributes:
        action_space (gym.Space): Action space of individual envs.
        observation_space (gym.Space): Observation space of individual envs.
        num_envs (int): Number of envs in this vector env.
    """

    @staticmethod
<<<<<<< HEAD
    def wrap(make_env=None, num_envs=1, remote_envs=False, action_space=None,
             observation_space=None):
        if remote_envs:
            return _RemoteVectorizedGymEnv(make_env, [], num_envs,
=======
    def wrap(make_env=None, num_envs=1, remote_envs=False,
             action_space=None, observation_space=None):
        if remote_envs:
            return _RemoteVectorizedGymEnv(make_env, num_envs,
>>>>>>> 024bb81b
                                           action_space, observation_space)
        return _VectorizedGymEnv(make_env, [], num_envs,
                                 action_space, observation_space)

    @PublicAPI
    def vector_reset(self):
        """Resets all environments.

        Returns:
            obs (list): Vector of observations from each environment.
        """
        raise NotImplementedError

    @PublicAPI
    def reset_at(self, index):
        """Resets a single environment.

        Returns:
            obs (obj): Observations from the resetted environment.
        """
        raise NotImplementedError

    @PublicAPI
    def vector_step(self, actions):
        """Vectorized step.

        Arguments:
            actions (list): Actions for each env.

        Returns:
            obs (list): New observations for each env.
            rewards (list): Reward values for each env.
            dones (list): Done values for each env.
            infos (list): Info values for each env.
        """
        raise NotImplementedError

    @PublicAPI
    def get_unwrapped(self):
        """Returns the underlying env instances."""
        raise NotImplementedError


class _VectorizedGymEnv(VectorEnv):
    """Internal wrapper for gym envs to implement VectorEnv.

    Arguments:
        make_env (func|None): Factory that produces a new gym env. Must be
            defined if the number of existing envs is less than num_envs.
        existing_envs (list): List of existing gym envs.
        num_envs (int): Desired num gym envs to keep total.
    """

    def __init__(self, make_env, existing_envs, num_envs,
                 action_space=None, observation_space=None):
        self.make_env = make_env
        self.envs = existing_envs
        self.num_envs = num_envs
        while len(self.envs) < self.num_envs:
            self.envs.append(self.make_env(len(self.envs)))
        self.action_space = action_space or self.envs[0].action_space
        self.observation_space = observation_space or \
            self.envs[0].observation_space

    @override(VectorEnv)
    def vector_reset(self):
        return [e.reset() for e in self.envs]

    @override(VectorEnv)
    def reset_at(self, index):
        return self.envs[index].reset()

    @override(VectorEnv)
    def vector_step(self, actions):
        obs_batch, rew_batch, done_batch, info_batch = [], [], [], []
        for i in range(self.num_envs):
            obs, rew, done, info = self.envs[i].step(actions[i])
            obs_batch.append(obs)
            rew_batch.append(rew)
            done_batch.append(done)
            info_batch.append(info)
        return obs_batch, rew_batch, done_batch, info_batch

    @override(VectorEnv)
    def get_unwrapped(self):
        return self.envs


class _RemoteVectorizedGymEnv(_VectorizedGymEnv):
    """Internal wrapper for gym envs to implement VectorEnv as remote workers.
    """

<<<<<<< HEAD
=======
    def __init__(self, make_env, num_envs,
                 action_space=None, observation_space=None):
        _VectorizedGymEnv.__init__(self, make_env, [], num_envs,
                                   action_space, observation_space)

        for env in self.envs:
            assert isinstance(env, ray.actor.ActorHandle), \
                "Your environment needs to be ray remote environment"

>>>>>>> 024bb81b
    @override(_VectorizedGymEnv)
    def vector_reset(self):
        return ray.get([env.reset.remote() for env in self.envs])

    @override(_VectorizedGymEnv)
    def reset_at(self, index):
        return ray.get(self.envs[index].reset.remote())

    @override(_VectorizedGymEnv)
    def vector_step(self, actions):
        step_outs = ray.get([env.step.remote(act)
                             for env, act in zip(self.envs, actions)])

        obs_batch, rew_batch, done_batch, info_batch = [], [], [], []
        for obs, rew, done, info in step_outs:
            obs_batch.append(obs)
            rew_batch.append(rew)
            done_batch.append(done)
            info_batch.append(info)
        return obs_batch, rew_batch, done_batch, info_batch<|MERGE_RESOLUTION|>--- conflicted
+++ resolved
@@ -19,17 +19,10 @@
     """
 
     @staticmethod
-<<<<<<< HEAD
-    def wrap(make_env=None, num_envs=1, remote_envs=False, action_space=None,
-             observation_space=None):
-        if remote_envs:
-            return _RemoteVectorizedGymEnv(make_env, [], num_envs,
-=======
     def wrap(make_env=None, num_envs=1, remote_envs=False,
              action_space=None, observation_space=None):
         if remote_envs:
             return _RemoteVectorizedGymEnv(make_env, num_envs,
->>>>>>> 024bb81b
                                            action_space, observation_space)
         return _VectorizedGymEnv(make_env, [], num_envs,
                                  action_space, observation_space)
@@ -122,8 +115,6 @@
     """Internal wrapper for gym envs to implement VectorEnv as remote workers.
     """
 
-<<<<<<< HEAD
-=======
     def __init__(self, make_env, num_envs,
                  action_space=None, observation_space=None):
         _VectorizedGymEnv.__init__(self, make_env, [], num_envs,
@@ -133,7 +124,6 @@
             assert isinstance(env, ray.actor.ActorHandle), \
                 "Your environment needs to be ray remote environment"
 
->>>>>>> 024bb81b
     @override(_VectorizedGymEnv)
     def vector_reset(self):
         return ray.get([env.reset.remote() for env in self.envs])
