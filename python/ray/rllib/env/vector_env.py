--- conflicted
+++ resolved
@@ -2,11 +2,8 @@
 from __future__ import division
 from __future__ import print_function
 
-<<<<<<< HEAD
-=======
 import logging
 
->>>>>>> 95be5096
 import ray
 from ray.rllib.utils.annotations import override, PublicAPI
 
@@ -26,15 +23,6 @@
     """
 
     @staticmethod
-<<<<<<< HEAD
-    def wrap(make_env=None, num_envs=1, remote_envs=False,
-             action_space=None, observation_space=None):
-        if remote_envs:
-            return _RemoteVectorizedGymEnv(make_env, num_envs,
-                                           action_space, observation_space)
-        return _VectorizedGymEnv(make_env, [], num_envs,
-                                 action_space, observation_space)
-=======
     def wrap(make_env=None,
              num_envs=1,
              remote_envs=False,
@@ -45,7 +33,6 @@
                                            observation_space)
         return _VectorizedGymEnv(make_env, [], num_envs, action_space,
                                  observation_space)
->>>>>>> 95be5096
 
     @PublicAPI
     def vector_reset(self):
@@ -96,17 +83,12 @@
         num_envs (int): Desired num gym envs to keep total.
     """
 
-<<<<<<< HEAD
-    def __init__(self, make_env, existing_envs, num_envs,
-                 action_space=None, observation_space=None):
-=======
     def __init__(self,
                  make_env,
                  existing_envs,
                  num_envs,
                  action_space=None,
                  observation_space=None):
->>>>>>> 95be5096
         self.make_env = make_env
         self.envs = existing_envs
         self.num_envs = num_envs
@@ -140,8 +122,6 @@
         return self.envs
 
 
-<<<<<<< HEAD
-=======
 @ray.remote(num_cpus=0)
 class _RemoteEnv(object):
     """Wrapper class for making a gym env a remote actor."""
@@ -156,24 +136,10 @@
         return self.env.step(action)
 
 
->>>>>>> 95be5096
 class _RemoteVectorizedGymEnv(_VectorizedGymEnv):
     """Internal wrapper for gym envs to implement VectorEnv as remote workers.
     """
 
-<<<<<<< HEAD
-    def __init__(self, make_env, num_envs,
-                 action_space=None, observation_space=None):
-        _VectorizedGymEnv.__init__(self, make_env, [], num_envs,
-                                   action_space, observation_space)
-
-        for env in self.envs:
-            assert isinstance(env, ray.actor.ActorHandle), \
-                "Your environment needs to be ray remote environment"
-
-    @override(_VectorizedGymEnv)
-    def vector_reset(self):
-=======
     def __init__(self,
                  make_env,
                  num_envs,
@@ -209,7 +175,6 @@
     @override(_VectorizedGymEnv)
     def vector_reset(self):
         self._initialize_if_needed()
->>>>>>> 95be5096
         return ray.get([env.reset.remote() for env in self.envs])
 
     @override(_VectorizedGymEnv)
@@ -218,13 +183,8 @@
 
     @override(_VectorizedGymEnv)
     def vector_step(self, actions):
-<<<<<<< HEAD
-        step_outs = ray.get([env.step.remote(act)
-                             for env, act in zip(self.envs, actions)])
-=======
         step_outs = ray.get(
             [env.step.remote(act) for env, act in zip(self.envs, actions)])
->>>>>>> 95be5096
 
         obs_batch, rew_batch, done_batch, info_batch = [], [], [], []
         for obs, rew, done, info in step_outs:
