--- conflicted
+++ resolved
@@ -29,13 +29,8 @@
         self.vector_index = vector_index
         self.remote = remote
 
-<<<<<<< HEAD
-    def align(self, env_config=None, worker_index=None, vector_index=None,
-              remote=None):
-=======
     def copy_with_overrides(self, env_config=None, worker_index=None,
                             vector_index=None, remote=None):
->>>>>>> 024bb81b
         return EnvContext(
             env_config if env_config is not None else self,
             worker_index if worker_index is not None else self.worker_index,
