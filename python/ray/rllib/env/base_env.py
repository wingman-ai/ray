--- conflicted
+++ resolved
@@ -70,14 +70,9 @@
         """Wraps any env type as needed to expose the async interface."""
         if not isinstance(env, BaseEnv):
             if isinstance(env, MultiAgentEnv):
-<<<<<<< HEAD
-                # NOTE: Probably should handle remote_envs in
-                #       _MultiAgentEnvToAsync as well
-=======
                 assert not remote_envs, 'Remote multiagent environments are ' \
                     'not implemented currently'
 
->>>>>>> 024bb81b
                 env = _MultiAgentEnvToBaseEnv(
                     make_env=make_env, existing_envs=[], num_envs=num_envs)
             elif isinstance(env, ExternalEnv):
