from __future__ import absolute_import
from __future__ import division
from __future__ import print_function

from datetime import datetime
import copy
import logging
import os
import pickle
import six
import tempfile
import tensorflow as tf
from types import FunctionType

import ray
from ray.rllib.offline import NoopOutput, JsonReader, MixedInput, JsonWriter
from ray.rllib.models import MODEL_DEFAULTS
from ray.rllib.evaluation.policy_evaluator import PolicyEvaluator
from ray.rllib.evaluation.sample_batch import DEFAULT_POLICY_ID
from ray.rllib.optimizers.policy_optimizer import PolicyOptimizer
from ray.rllib.utils.annotations import override, PublicAPI, DeveloperAPI
from ray.rllib.utils import FilterManager, deep_update, merge_dicts
from ray.tune.registry import ENV_CREATOR, register_env, _global_registry
from ray.tune.trainable import Trainable
from ray.tune.trial import Resources, ExportFormat
from ray.tune.logger import UnifiedLogger
from ray.tune.result import DEFAULT_RESULTS_DIR

logger = logging.getLogger(__name__)

# yapf: disable
# __sphinx_doc_begin__
COMMON_CONFIG = {
    # === Debugging ===
    # Whether to write episode stats and videos to the agent log dir
    "monitor": False,
    # Set the ray.rllib.* log level for the agent process and its evaluators
    "log_level": "INFO",
    # Callbacks that will be run during various phases of training. These all
    # take a single "info" dict as an argument. For episode callbacks, custom
    # metrics can be attached to the episode by updating the episode object's
    # custom metrics dict (see examples/custom_metrics_and_callbacks.py).
    "callbacks": {
        "on_episode_start": None,  # arg: {"env": .., "episode": ...}
        "on_episode_step": None,   # arg: {"env": .., "episode": ...}
        "on_episode_end": None,    # arg: {"env": .., "episode": ...}
        "on_sample_end": None,     # arg: {"samples": .., "evaluator": ...}
        "on_train_result": None,   # arg: {"agent": ..., "result": ...}
    },

    # === Policy ===
    # Arguments to pass to model. See models/catalog.py for a full list of the
    # available model options.
    "model": MODEL_DEFAULTS,
    # Arguments to pass to the policy optimizer. These vary by optimizer.
    "optimizer": {},

    # === Environment ===
    # Discount factor of the MDP
    "gamma": 0.99,
    # Number of steps after which the episode is forced to terminate
    "horizon": None,
    # Arguments to pass to the env creator
    "env_config": {},
    # Environment name can also be passed via config
    "env": None,
    # Whether to clip rewards prior to experience postprocessing. Setting to
    # None means clip for Atari only.
    "clip_rewards": None,
    # Whether to np.clip() actions to the action space low/high range spec.
    "clip_actions": True,
    # Whether to use rllib or deepmind preprocessors by default
    "preprocessor_pref": "deepmind",

    # === Resources ===
    # Number of actors used for parallelism
    "num_workers": 2,
    # Number of GPUs to allocate to the driver. Note that not all algorithms
    # can take advantage of driver GPUs. This can be fraction (e.g., 0.3 GPUs).
    "num_gpus": 0,
    # Number of CPUs to allocate per worker.
    "num_cpus_per_worker": 1,
    # Number of GPUs to allocate per worker. This can be fractional.
    "num_gpus_per_worker": 0,
    # Any custom resources to allocate per worker.
    "custom_resources_per_worker": {},
    # Number of CPUs to allocate for the driver. Note: this only takes effect
    # when running in Tune.
    "num_cpus_for_driver": 1,

    # === Execution ===
    # Number of environments to evaluate vectorwise per worker.
    "num_envs_per_worker": 1,
    # Default sample batch size
    "sample_batch_size": 200,
    # Training batch size, if applicable. Should be >= sample_batch_size.
    # Samples batches will be concatenated together to this size for training.
    "train_batch_size": 200,
    # Whether to rollout "complete_episodes" or "truncate_episodes"
    "batch_mode": "truncate_episodes",
    # Whether to use a background thread for sampling (slightly off-policy)
    "sample_async": False,
    # Element-wise observation filter, either "NoFilter" or "MeanStdFilter"
    "observation_filter": "NoFilter",
    # Whether to synchronize the statistics of remote filters.
    "synchronize_filters": True,
    # Configure TF for single-process operation by default
    "tf_session_args": {
        # note: overriden by `local_evaluator_tf_session_args`
        "intra_op_parallelism_threads": 2,
        "inter_op_parallelism_threads": 2,
        "gpu_options": {
            "allow_growth": True,
        },
        "log_device_placement": False,
        "device_count": {
            "CPU": 1
        },
        "allow_soft_placement": True,  # required by PPO multi-gpu
    },
    # Override the following tf session args on the local evaluator
    "local_evaluator_tf_session_args": {
        # Allow a higher level of parallelism by default, but not unlimited
        # since that can cause crashes with many concurrent drivers.
        "intra_op_parallelism_threads": 8,
        "inter_op_parallelism_threads": 8,
    },
    # Whether to LZ4 compress individual observations
    "compress_observations": False,
    # Drop metric batches from unresponsive workers after this many seconds
    "collect_metrics_timeout": 180,

    # === Offline Datasets ===
    # __sphinx_doc_input_begin__
    # Specify how to generate experiences:
    #  - "sampler": generate experiences via online simulation (default)
    #  - a local directory or file glob expression (e.g., "/tmp/*.json")
    #  - a list of individual file paths/URIs (e.g., ["/tmp/1.json",
    #    "s3://bucket/2.json"])
    #  - a dict with string keys and sampling probabilities as values (e.g.,
    #    {"sampler": 0.4, "/tmp/*.json": 0.4, "s3://bucket/expert.json": 0.2}).
    #  - a function that returns a rllib.offline.InputReader
    "input": "sampler",
    # Specify how to evaluate the current policy. This only makes sense to set
    # when the input is not already generating simulation data:
    #  - None: don't evaluate the policy. The episode reward and other
    #    metrics will be NaN if using offline data.
    #  - "simulation": run the environment in the background, but use
    #    this data for evaluation only and not for learning.
    "input_evaluation": None,
    # Whether to run postprocess_trajectory() on the trajectory fragments from
    # offline inputs. Note that postprocessing will be done using the *current*
    # policy, not the *behaviour* policy, which is typically undesirable for
    # on-policy algorithms.
    "postprocess_inputs": False,
    # __sphinx_doc_input_end__
    # __sphinx_doc_output_begin__
    # Specify where experiences should be saved:
    #  - None: don't save any experiences
    #  - "logdir" to save to the agent log dir
    #  - a path/URI to save to a custom output directory (e.g., "s3://bucket/")
    #  - a function that returns a rllib.offline.OutputWriter
    "output": None,
    # What sample batch columns to LZ4 compress in the output data.
    "output_compress_columns": ["obs", "new_obs"],
    # Max output file size before rolling over to a new file.
    "output_max_file_size": 64 * 1024 * 1024,
    # __sphinx_doc_output_end__

    # === Multiagent ===
    "multiagent": {
        # Map from policy ids to tuples of (policy_graph_cls, obs_space,
        # act_space, config). See policy_evaluator.py for more info.
        "policy_graphs": {},
        # Function mapping agent ids to policy ids.
        "policy_mapping_fn": None,
        # Optional whitelist of policies to train, or None for all policies.
        "policies_to_train": None,
    },

    # Whether environments are in remote process or not
    "remote_worker_envs": False,
    # Whether environments are entangled or not
    "entangled_worker_envs": False,
}
# __sphinx_doc_end__
# yapf: enable


@DeveloperAPI
def with_common_config(extra_config):
    """Returns the given config dict merged with common agent confs."""

    return with_base_config(COMMON_CONFIG, extra_config)


def with_base_config(base_config, extra_config):
    """Returns the given config dict merged with a base agent conf."""

    config = copy.deepcopy(base_config)
    config.update(extra_config)
    return config


@PublicAPI
class Agent(Trainable):
    """All RLlib agents extend this base class.

    Agent objects retain internal model state between calls to train(), so
    you should create a new agent instance for each training session.

    Attributes:
        env_creator (func): Function that creates a new training env.
        config (obj): Algorithm-specific configuration data.
        logdir (str): Directory in which training outputs should be placed.
    """

    _allow_unknown_configs = False
    _allow_unknown_subkeys = [
        "tf_session_args", "env_config", "model", "optimizer", "multiagent",
        "custom_resources_per_worker"
    ]

    @PublicAPI
    def __init__(self, config=None, env=None, logger_creator=None):
        """Initialize an RLLib agent.

        Args:
            config (dict): Algorithm-specific configuration data.
            env (str): Name of the environment to use. Note that this can also
                be specified as the `env` key in config.
            logger_creator (func): Function that creates a ray.tune.Logger
                object. If unspecified, a default logger is created.
        """

        config = config or {}

        # Vars to synchronize to evaluators on each train call
        self.global_vars = {"timestep": 0}

        # Agents allow env ids to be passed directly to the constructor.
        self._env_id = _register_if_needed(env or config.get("env"))

        # Create a default logger creator if no logger_creator is specified
        if logger_creator is None:
            timestr = datetime.today().strftime("%Y-%m-%d_%H-%M-%S")
            logdir_prefix = "{}_{}_{}".format(self._agent_name, self._env_id,
                                              timestr)

            def default_logger_creator(config):
                """Creates a Unified logger with a default logdir prefix
                containing the agent name and the env id
                """
                if not os.path.exists(DEFAULT_RESULTS_DIR):
                    os.makedirs(DEFAULT_RESULTS_DIR)
                logdir = tempfile.mkdtemp(
                    prefix=logdir_prefix, dir=DEFAULT_RESULTS_DIR)
                return UnifiedLogger(config, logdir, None)

            logger_creator = default_logger_creator

        Trainable.__init__(self, config, logger_creator)

    @classmethod
    @override(Trainable)
    def default_resource_request(cls, config):
        cf = dict(cls._default_config, **config)
        Agent._validate_config(cf)
        # TODO(ekl): add custom resources here once tune supports them
        return Resources(
            cpu=cf["num_cpus_for_driver"],
            gpu=cf["num_gpus"],
            extra_cpu=cf["num_cpus_per_worker"] * cf["num_workers"],
            extra_gpu=cf["num_gpus_per_worker"] * cf["num_workers"])

    @override(Trainable)
    @PublicAPI
    def train(self):
        """Overrides super.train to synchronize global vars."""

        if hasattr(self, "optimizer") and isinstance(self.optimizer,
                                                     PolicyOptimizer):
            self.global_vars["timestep"] = self.optimizer.num_steps_sampled
            self.optimizer.local_evaluator.set_global_vars(self.global_vars)
            for ev in self.optimizer.remote_evaluators:
                ev.set_global_vars.remote(self.global_vars)
            logger.debug("updated global vars: {}".format(self.global_vars))

        result = Trainable.train(self)

        if (self.config.get("observation_filter", "NoFilter") != "NoFilter"
                and hasattr(self, "local_evaluator")):
            FilterManager.synchronize(
                self.local_evaluator.filters,
                self.remote_evaluators,
                update_remote=self.config["synchronize_filters"])
            logger.debug("synchronized filters: {}".format(
                self.local_evaluator.filters))

        return result

    @override(Trainable)
    def _log_result(self, result):
        if self.config["callbacks"].get("on_train_result"):
            self.config["callbacks"]["on_train_result"]({
                "agent": self,
                "result": result,
            })
        # log after the callback is invoked, so that the user has a chance
        # to mutate the result
        Trainable._log_result(self, result)

    @override(Trainable)
    def _setup(self, config):
        env = self._env_id
        if env:
            config["env"] = env
            if _global_registry.contains(ENV_CREATOR, env):
                self.env_creator = _global_registry.get(ENV_CREATOR, env)
            else:
                import gym  # soft dependency
                self.env_creator = lambda env_config: gym.make(env)
        else:
            self.env_creator = lambda env_config: None

        # Merge the supplied config with the class default
        merged_config = copy.deepcopy(self._default_config)
        merged_config = deep_update(merged_config, config,
                                    self._allow_unknown_configs,
                                    self._allow_unknown_subkeys)
        self.config = merged_config
        Agent._validate_config(self.config)
        if self.config.get("log_level"):
            logging.getLogger("ray.rllib").setLevel(self.config["log_level"])

        # TODO(ekl) setting the graph is unnecessary for PyTorch agents
        with tf.Graph().as_default():
            self._init()

    @override(Trainable)
    def _stop(self):
        # workaround for https://github.com/ray-project/ray/issues/1516
        if hasattr(self, "remote_evaluators"):
            for ev in self.remote_evaluators:
                ev.__ray_terminate__.remote()
        if hasattr(self, "optimizer"):
            self.optimizer.stop()

    @override(Trainable)
    def _save(self, checkpoint_dir):
        checkpoint_path = os.path.join(checkpoint_dir,
                                       "checkpoint-{}".format(self.iteration))
        pickle.dump(self.__getstate__(), open(checkpoint_path, "wb"))
        return checkpoint_path

    @override(Trainable)
    def _restore(self, checkpoint_path):
        extra_data = pickle.load(open(checkpoint_path, "rb"))
        self.__setstate__(extra_data)

    @DeveloperAPI
    def _init(self):
        """Subclasses should override this for custom initialization."""

        raise NotImplementedError

    @PublicAPI
    def compute_action(self,
                       observation,
                       state=None,
                       prev_action=None,
                       prev_reward=None,
                       info=None,
                       policy_id="default"):
        """Computes an action for the specified policy.

        Note that you can also access the policy object through
        self.get_policy(policy_id) and call compute_actions() on it directly.

        Arguments:
            observation (obj): observation from the environment.
            state (list): RNN hidden state, if any. If state is not None,
                          then all of compute_single_action(...) is returned
                          (computed action, rnn state, logits dictionary).
                          Otherwise compute_single_action(...)[0] is
                          returned (computed action).
            prev_action (obj): previous action value, if any
            prev_reward (int): previous reward, if any
            info (dict): info object, if any
            policy_id (str): policy to query (only applies to multi-agent).
        """

        if state is None:
            state = []
        preprocessed = self.local_evaluator.preprocessors[policy_id].transform(
            observation)
        filtered_obs = self.local_evaluator.filters[policy_id](
            preprocessed, update=False)
        if state:
            return self.get_policy(policy_id).compute_single_action(
                filtered_obs, state, prev_action, prev_reward, info)
        return self.get_policy(policy_id).compute_single_action(
            filtered_obs, state, prev_action, prev_reward, info)[0]

    @property
    def iteration(self):
        """Current training iter, auto-incremented with each train() call."""

        return self._iteration

    @property
    def _agent_name(self):
        """Subclasses should override this to declare their name."""

        raise NotImplementedError

    @property
    def _default_config(self):
        """Subclasses should override this to declare their default config."""

        raise NotImplementedError

    @PublicAPI
    def get_policy(self, policy_id=DEFAULT_POLICY_ID):
        """Return policy graph for the specified id, or None.

        Arguments:
            policy_id (str): id of policy graph to return.
        """

        return self.local_evaluator.get_policy(policy_id)

    @PublicAPI
    def get_weights(self, policies=None):
        """Return a dictionary of policy ids to weights.

        Arguments:
            policies (list): Optional list of policies to return weights for,
                or None for all policies.
        """
        return self.local_evaluator.get_weights(policies)

    @PublicAPI
    def set_weights(self, weights):
        """Set policy weights by policy id.

        Arguments:
            weights (dict): Map of policy ids to weights to set.
        """
        self.local_evaluator.set_weights(weights)

    @DeveloperAPI
    def make_local_evaluator(self,
                             env_creator,
                             policy_graph,
                             extra_config=None):
        """Convenience method to return configured local evaluator."""

        return self._make_evaluator(
            PolicyEvaluator,
            env_creator,
            policy_graph,
            0,
            merge_dicts(
                # important: allow local tf to use more CPUs for optimization
                merge_dicts(
                    self.config, {
                        "tf_session_args": self.
                        config["local_evaluator_tf_session_args"]
                    }),
                extra_config or {}),
            remote_worker_envs=False,
            entangled_worker_envs=self.config["entangled_worker_envs"]
        )

    @DeveloperAPI
    def make_remote_evaluators(self, env_creator, policy_graph, count):
        """Convenience method to return a number of remote evaluators."""

        remote_args = {
            "num_cpus": self.config["num_cpus_per_worker"],
            "num_gpus": self.config["num_gpus_per_worker"],
            "resources": self.config["custom_resources_per_worker"],
        }

        cls = PolicyEvaluator.as_remote(**remote_args).remote
<<<<<<< HEAD
=======

>>>>>>> 242aeea0
        return [self._make_evaluator(
            cls,
            env_creator,
            policy_graph,
            i + 1,
            self.config,
            remote_worker_envs=self.config["remote_worker_envs"],
            entangled_worker_envs=self.config["entangled_worker_envs"])
            for i in range(count)]

    @DeveloperAPI
    def export_policy_model(self, export_dir, policy_id=DEFAULT_POLICY_ID):
        """Export policy model with given policy_id to local directory.

        Arguments:
            export_dir (string): Writable local directory.
            policy_id (string): Optional policy id to export.

        Example:
            >>> agent = MyAgent()
            >>> for _ in range(10):
            >>>     agent.train()
            >>> agent.export_policy_model("/tmp/export_dir")
        """
        self.local_evaluator.export_policy_model(export_dir, policy_id)

    @DeveloperAPI
    def export_policy_checkpoint(self,
                                 export_dir,
                                 filename_prefix="model",
                                 policy_id=DEFAULT_POLICY_ID):
        """Export tensorflow policy model checkpoint to local directory.

        Arguments:
            export_dir (string): Writable local directory.
            filename_prefix (string): file name prefix of checkpoint files.
            policy_id (string): Optional policy id to export.

        Example:
            >>> agent = MyAgent()
            >>> for _ in range(10):
            >>>     agent.train()
            >>> agent.export_policy_checkpoint("/tmp/export_dir")
        """
        self.local_evaluator.export_policy_checkpoint(
            export_dir, filename_prefix, policy_id)

    @classmethod
    def resource_help(cls, config):
        return ("\n\nYou can adjust the resource requests of RLlib agents by "
                "setting `num_workers`, `num_gpus`, and other configs. See "
                "the DEFAULT_CONFIG defined by each agent for more info.\n\n"
                "The config of this agent is: {}".format(config))

    @staticmethod
    def _validate_config(config):
        if "gpu" in config:
            raise ValueError(
                "The `gpu` config is deprecated, please use `num_gpus=0|1` "
                "instead.")
        if "gpu_fraction" in config:
            raise ValueError(
                "The `gpu_fraction` config is deprecated, please use "
                "`num_gpus=<fraction>` instead.")
        if "use_gpu_for_workers" in config:
            raise ValueError(
                "The `use_gpu_for_workers` config is deprecated, please use "
                "`num_gpus_per_worker=1` instead.")
        if (config["input"] == "sampler"
                and config["input_evaluation"] is not None):
            raise ValueError(
                "`input_evaluation` should not be set when input=sampler")

    def _make_evaluator(self, cls, env_creator, policy_graph, worker_index,
<<<<<<< HEAD
                        config, remote_worker_envs=False, entangled_worker_envs=False):
=======
                        config, remote_worker_envs=False,
                        entangled_worker_envs=False):
>>>>>>> 242aeea0
        def session_creator():
            logger.debug("Creating TF session {}".format(
                config["tf_session_args"]))
            return tf.Session(
                config=tf.ConfigProto(**config["tf_session_args"]))

        if isinstance(config["input"], FunctionType):
            input_creator = config["input"]
        elif config["input"] == "sampler":
            input_creator = (lambda ioctx: ioctx.default_sampler_input())
        elif isinstance(config["input"], dict):
            input_creator = (lambda ioctx: MixedInput(config["input"], ioctx))
        else:
            input_creator = (lambda ioctx: JsonReader(config["input"], ioctx))

        if isinstance(config["output"], FunctionType):
            output_creator = config["output"]
        elif config["output"] is None:
            output_creator = (lambda ioctx: NoopOutput())
        elif config["output"] == "logdir":
            output_creator = (lambda ioctx: JsonWriter(
                ioctx.log_dir,
                ioctx,
                max_file_size=config["output_max_file_size"],
                compress_columns=config["output_compress_columns"]))
        else:
            output_creator = (lambda ioctx: JsonWriter(
                config["output"],
                ioctx,
                max_file_size=config["output_max_file_size"],
                compress_columns=config["output_compress_columns"]))

        return cls(
            env_creator,
            self.config["multiagent"]["policy_graphs"] or policy_graph,
            policy_mapping_fn=self.config["multiagent"]["policy_mapping_fn"],
            policies_to_train=self.config["multiagent"]["policies_to_train"],
            tf_session_creator=(session_creator
                                if config["tf_session_args"] else None),
            batch_steps=config["sample_batch_size"],
            batch_mode=config["batch_mode"],
            episode_horizon=config["horizon"],
            preprocessor_pref=config["preprocessor_pref"],
            sample_async=config["sample_async"],
            compress_observations=config["compress_observations"],
            num_envs=config["num_envs_per_worker"],
            observation_filter=config["observation_filter"],
            clip_rewards=config["clip_rewards"],
            clip_actions=config["clip_actions"],
            env_config=config["env_config"],
            model_config=config["model"],
            policy_config=config,
            worker_index=worker_index,
            monitor_path=self.logdir if config["monitor"] else None,
            log_dir=self.logdir,
            log_level=config["log_level"],
            callbacks=config["callbacks"],
            input_creator=input_creator,
            input_evaluation_method=config["input_evaluation"],
            output_creator=output_creator,
            remote_worker_envs=remote_worker_envs,
            entangled_worker_envs=entangled_worker_envs)

    @override(Trainable)
    def _export_model(self, export_formats, export_dir):
        ExportFormat.validate(export_formats)
        exported = {}
        if ExportFormat.CHECKPOINT in export_formats:
            path = os.path.join(export_dir, ExportFormat.CHECKPOINT)
            self.export_policy_checkpoint(path)
            exported[ExportFormat.CHECKPOINT] = path
        if ExportFormat.MODEL in export_formats:
            path = os.path.join(export_dir, ExportFormat.MODEL)
            self.export_policy_model(path)
            exported[ExportFormat.MODEL] = path
        return exported

    def __getstate__(self):
        state = {}
        if hasattr(self, "local_evaluator"):
            state["evaluator"] = self.local_evaluator.save()
        if hasattr(self, "optimizer") and hasattr(self.optimizer, "save"):
            state["optimizer"] = self.optimizer.save()
        return state

    def __setstate__(self, state):
        if "evaluator" in state:
            self.local_evaluator.restore(state["evaluator"])
            remote_state = ray.put(state["evaluator"])
            for r in self.remote_evaluators:
                r.restore.remote(remote_state)
        if "optimizer" in state:
            self.optimizer.restore(state["optimizer"])


def _register_if_needed(env_object):
    if isinstance(env_object, six.string_types):
        return env_object
    elif isinstance(env_object, type):
        name = env_object.__name__
        register_env(name, lambda config: env_object(config))
        return name<|MERGE_RESOLUTION|>--- conflicted
+++ resolved
@@ -484,10 +484,12 @@
         }
 
         cls = PolicyEvaluator.as_remote(**remote_args).remote
-<<<<<<< HEAD
-=======
-
->>>>>>> 242aeea0
+
+
+<< << << < HEAD
+== == == =
+
+>>>>>> > env-changes
         return [self._make_evaluator(
             cls,
             env_creator,
@@ -562,12 +564,8 @@
                 "`input_evaluation` should not be set when input=sampler")
 
     def _make_evaluator(self, cls, env_creator, policy_graph, worker_index,
-<<<<<<< HEAD
-                        config, remote_worker_envs=False, entangled_worker_envs=False):
-=======
                         config, remote_worker_envs=False,
                         entangled_worker_envs=False):
->>>>>>> 242aeea0
         def session_creator():
             logger.debug("Creating TF session {}".format(
                 config["tf_session_args"]))
