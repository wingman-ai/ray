from __future__ import absolute_import
from __future__ import division
from __future__ import print_function

import tensorflow as tf

import ray
from ray.rllib.models import ModelCatalog
from ray.rllib.evaluation.postprocessing import compute_advantages
from ray.rllib.utils.annotations import override
from ray.rllib.evaluation.policy_graph import PolicyGraph
from ray.rllib.evaluation.tf_policy_graph import TFPolicyGraph
from ray.rllib.agents.dqn.dqn_policy_graph import _scope_vars
from ray.rllib.utils.explained_variance import explained_variance

P_SCOPE = "p_func"
V_SCOPE = "v_func"


class ValueLoss(object):
    def __init__(self, state_values, cumulative_rewards):
        self.loss = 0.5 * tf.reduce_mean(
            tf.square(state_values - cumulative_rewards))


class ReweightedImitationLoss(object):
    def __init__(self, state_values, cumulative_rewards, logits, actions,
                 action_space, beta):
        ma_adv_norm = tf.get_variable(
            name="moving_average_of_advantage_norm",
            dtype=tf.float32,
            initializer=100.0,
            trainable=False)
        # advantage estimation
        adv = cumulative_rewards - state_values
        # update averaged advantage norm
        update_adv_norm = tf.assign_add(
            ref=ma_adv_norm,
            value=1e-6 * (tf.reduce_mean(tf.square(adv)) - ma_adv_norm))

        # exponentially weighted advantages
        with tf.control_dependencies([update_adv_norm]):
            exp_advs = tf.exp(
                beta * tf.divide(adv, 1e-8 + tf.sqrt(ma_adv_norm)))

        # log\pi_\theta(a|s)
        dist_cls, _ = ModelCatalog.get_action_dist(action_space, {})
        action_dist = dist_cls(logits)
        logprobs = action_dist.logp(actions)

        self.loss = -1.0 * tf.reduce_mean(
            tf.stop_gradient(exp_advs) * logprobs)


class MARWILPolicyGraph(TFPolicyGraph):
    def __init__(self, observation_space, action_space, config):
        config = dict(ray.rllib.agents.dqn.dqn.DEFAULT_CONFIG, **config)
        self.config = config

        dist_cls, logit_dim = ModelCatalog.get_action_dist(
            action_space, self.config["model"])

        # Action inputs
        self.obs_t = tf.placeholder(
            tf.float32, shape=(None, ) + observation_space.shape)
        prev_actions_ph = ModelCatalog.get_action_placeholder(action_space)
        prev_rewards_ph = tf.placeholder(
            tf.float32, [None], name="prev_reward")

        with tf.variable_scope(P_SCOPE) as scope:
            self.model = ModelCatalog.get_model({
                "obs": self.obs_t,
                "prev_actions": prev_actions_ph,
                "prev_rewards": prev_rewards_ph,
                "is_training": self._get_is_training_placeholder(),
            }, observation_space, action_space, logit_dim,
<<<<<<< HEAD
                self.config["model"])
=======
                                                self.config["model"])
>>>>>>> 570941fc
            logits = self.model.outputs
            self.p_func_vars = _scope_vars(scope.name)

        # Action outputs
        action_dist = dist_cls(logits)
        self.output_actions = action_dist.sample()

        # Training inputs
        self.act_t = tf.placeholder(tf.int32, [None], name="action")
        self.cum_rew_t = tf.placeholder(tf.float32, [None], name="reward")

        # v network evaluation
        with tf.variable_scope(V_SCOPE) as scope:
            state_values = self.model.value_function()
            self.v_func_vars = _scope_vars(scope.name)
        self.v_loss = self._build_value_loss(state_values, self.cum_rew_t)
        self.p_loss = self._build_policy_loss(state_values, self.cum_rew_t,
                                              logits, self.act_t, action_space)

        # which kind of objective to optimize
        objective = (
            self.p_loss.loss + self.config["vf_coeff"] * self.v_loss.loss)
        self.explained_variance = tf.reduce_mean(
            explained_variance(self.cum_rew_t, state_values))

        # initialize TFPolicyGraph
        self.sess = tf.get_default_session()
        self.loss_inputs = [
            ("obs", self.obs_t),
            ("actions", self.act_t),
            ("advantages", self.cum_rew_t),
        ]
        TFPolicyGraph.__init__(
            self,
            observation_space,
            action_space,
            self.sess,
            obs_input=self.obs_t,
            action_sampler=self.output_actions,
            action_prob=action_dist.sampled_action_prob(),
            loss=objective,
            model=self.model,
            loss_inputs=self.loss_inputs,
            state_inputs=self.model.state_in,
            state_outputs=self.model.state_out,
            prev_action_input=prev_actions_ph,
            prev_reward_input=prev_rewards_ph)
        self.sess.run(tf.global_variables_initializer())

        self.stats_fetches = {
            "total_loss": objective,
            "vf_explained_var": self.explained_variance,
            "policy_loss": self.p_loss.loss,
            "vf_loss": self.v_loss.loss
        }

    def _build_value_loss(self, state_values, cum_rwds):
        return ValueLoss(state_values, cum_rwds)

    def _build_policy_loss(self, state_values, cum_rwds, logits, actions,
                           action_space):
        return ReweightedImitationLoss(state_values, cum_rwds, logits, actions,
                                       action_space, self.config["beta"])

    @override(TFPolicyGraph)
    def extra_compute_grad_fetches(self):
        return self.stats_fetches

    @override(PolicyGraph)
    def postprocess_trajectory(self,
                               sample_batch,
                               other_agent_batches=None,
                               episode=None):
        completed = sample_batch["dones"][-1]
        if completed:
            last_r = 0.0
        else:
            raise NotImplementedError(
                "last done mask in a batch should be True. "
                "For now, we only support reading experience batches produced "
                "with batch_mode='complete_episodes'.",
                len(sample_batch["dones"]), sample_batch["dones"][-1])
        batch = compute_advantages(
            sample_batch, last_r, gamma=self.config["gamma"], use_gae=False)
        return batch

    @override(PolicyGraph)
    def get_initial_state(self):
        return self.model.state_init<|MERGE_RESOLUTION|>--- conflicted
+++ resolved
@@ -74,11 +74,7 @@
                 "prev_rewards": prev_rewards_ph,
                 "is_training": self._get_is_training_placeholder(),
             }, observation_space, action_space, logit_dim,
-<<<<<<< HEAD
-                self.config["model"])
-=======
                                                 self.config["model"])
->>>>>>> 570941fc
             logits = self.model.outputs
             self.p_func_vars = _scope_vars(scope.name)
 
