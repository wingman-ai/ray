--- conflicted
+++ resolved
@@ -256,24 +256,16 @@
         # p network evaluation
         with tf.variable_scope(P_SCOPE, reuse=True) as scope:
             prev_update_ops = set(tf.get_collection(tf.GraphKeys.UPDATE_OPS))
-<<<<<<< HEAD
-            self.p_t, _ = self._build_p_network(self.obs_t, observation_space, action_space)
-=======
             self.p_t, _ = self._build_p_network(self.obs_t, observation_space,
                                                 action_space)
->>>>>>> 570941fc
             p_batchnorm_update_ops = list(
                 set(tf.get_collection(tf.GraphKeys.UPDATE_OPS)) -
                 prev_update_ops)
 
         # target p network evaluation
         with tf.variable_scope(P_TARGET_SCOPE) as scope:
-<<<<<<< HEAD
-            p_tp1, _ = self._build_p_network(self.obs_tp1, observation_space, action_space)
-=======
             p_tp1, _ = self._build_p_network(self.obs_tp1, observation_space,
                                              action_space)
->>>>>>> 570941fc
             target_p_func_vars = _scope_vars(scope.name)
 
         # Action outputs
@@ -314,12 +306,8 @@
         # target q network evalution
         with tf.variable_scope(Q_TARGET_SCOPE) as scope:
             q_tp1, _ = self._build_q_network(self.obs_tp1, observation_space,
-<<<<<<< HEAD
-                                             action_space, output_actions_estimated)
-=======
                                              action_space,
                                              output_actions_estimated)
->>>>>>> 570941fc
             target_q_func_vars = _scope_vars(scope.name)
         if self.config["twin_q"]:
             with tf.variable_scope(TWIN_Q_TARGET_SCOPE) as scope:
@@ -524,12 +512,7 @@
                 "obs": obs,
                 "is_training": self._get_is_training_placeholder(),
             }, obs_space, action_space, 1, self.config["model"]),
-<<<<<<< HEAD
-            self.dim_actions,
-            self.config["actor_hiddens"],
-=======
             self.dim_actions, self.config["actor_hiddens"],
->>>>>>> 570941fc
             self.config["actor_hidden_activation"],
             self.config["parameter_noise"])
         return policy_net.action_scores, policy_net.model
