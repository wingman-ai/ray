--- conflicted
+++ resolved
@@ -9,7 +9,6 @@
 import tempfile
 import time
 from datetime import datetime
-from types import FunctionType
 
 import ray
 import six
@@ -17,8 +16,6 @@
 from ray.rllib.evaluation.metrics import collect_metrics
 from ray.rllib.evaluation.worker_set import WorkerSet
 from ray.rllib.models import MODEL_DEFAULTS
-from ray.rllib.offline import NoopOutput, JsonReader, MixedInput, JsonWriter, \
-    ShuffledInput
 from ray.rllib.optimizers.policy_optimizer import PolicyOptimizer
 from ray.rllib.policy.sample_batch import DEFAULT_POLICY_ID
 from ray.rllib.utils import FilterManager, deep_update, merge_dicts
@@ -71,13 +68,10 @@
     },
     # Whether to attempt to continue training if a worker crashes.
     "ignore_worker_failures": False,
-<<<<<<< HEAD
     "log_sys_usage": False,
-=======
     # Execute TF loss functions in eager mode. This is currently experimental
     # and only really works with the basic PG algorithm.
     "use_eager": False,
->>>>>>> 2bf92e02
 
     # === Policy ===
     # Arguments to pass to model. See models/catalog.py for a full list of the
