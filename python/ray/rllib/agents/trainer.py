from __future__ import absolute_import
from __future__ import division
from __future__ import print_function

import copy
import logging
import os
import pickle
import tempfile
<<<<<<< HEAD
import time
from datetime import datetime
from types import FunctionType
=======
>>>>>>> d1062837

import ray
import six
from ray.exceptions import RayError
<<<<<<< HEAD
from ray.rllib.evaluation.metrics import collect_metrics
from ray.rllib.evaluation.policy_evaluator import PolicyEvaluator, \
    _validate_multiagent_config
from ray.rllib.models import MODEL_DEFAULTS
from ray.rllib.offline import NoopOutput, JsonReader, MixedInput, JsonWriter, \
    ShuffledInput
from ray.rllib.optimizers.policy_optimizer import PolicyOptimizer
from ray.rllib.policy.sample_batch import DEFAULT_POLICY_ID
=======
from ray.rllib.models import MODEL_DEFAULTS
from ray.rllib.policy.sample_batch import DEFAULT_POLICY_ID
from ray.rllib.evaluation.metrics import collect_metrics
from ray.rllib.optimizers.policy_optimizer import PolicyOptimizer
from ray.rllib.evaluation.worker_set import WorkerSet
from ray.rllib.utils.annotations import override, PublicAPI, DeveloperAPI
>>>>>>> d1062837
from ray.rllib.utils import FilterManager, deep_update, merge_dicts
from ray.rllib.utils import try_import_tf
from ray.rllib.utils.annotations import override, PublicAPI, DeveloperAPI
from ray.rllib.utils.memory import ray_get_and_free
from ray.tune.logger import UnifiedLogger
from ray.tune.logger import to_tf_values
from ray.tune.registry import ENV_CREATOR, register_env, _global_registry
from ray.tune.result import DEFAULT_RESULTS_DIR
from ray.tune.trainable import Trainable
from ray.tune.trial import Resources, ExportFormat

tf = try_import_tf()

logger = logging.getLogger(__name__)

# Max number of times to retry a worker failure. We shouldn't try too many
# times in a row since that would indicate a persistent cluster issue.
MAX_WORKER_FAILURE_RETRIES = 3

# yapf: disable
# __sphinx_doc_begin__
COMMON_CONFIG = {
    # === Debugging ===
    # Whether to write episode stats and videos to the agent log dir
    "monitor": False,
    # Set the ray.rllib.* log level for the agent process and its workers.
    # Should be one of DEBUG, INFO, WARN, or ERROR. The DEBUG level will also
    # periodically print out summaries of relevant internal dataflow (this is
    # also printed out once at startup at the INFO level).
    "log_level": "INFO",
    # Callbacks that will be run during various phases of training. These all
    # take a single "info" dict as an argument. For episode callbacks, custom
    # metrics can be attached to the episode by updating the episode object's
    # custom metrics dict (see examples/custom_metrics_and_callbacks.py). You
    # may also mutate the passed in batch data in your callback.
    "callbacks": {
<<<<<<< HEAD
        "on_episode_start": None,  # arg: {"env": .., "episode": ...}
        "on_episode_step": None,  # arg: {"env": .., "episode": ...}
        "on_episode_end": None,  # arg: {"env": .., "episode": ...}
        "on_sample_end": None,  # arg: {"samples": .., "evaluator": ...}
        "on_train_result": None,  # arg: {"trainer": ..., "result": ...}
        "on_postprocess_traj": None,  # arg: {"batch": ..., "episode": ...}
=======
        "on_episode_start": None,     # arg: {"env": .., "episode": ...}
        "on_episode_step": None,      # arg: {"env": .., "episode": ...}
        "on_episode_end": None,       # arg: {"env": .., "episode": ...}
        "on_sample_end": None,        # arg: {"samples": .., "worker": ...}
        "on_train_result": None,      # arg: {"trainer": ..., "result": ...}
        "on_postprocess_traj": None,  # arg: {
                                      #   "agent_id": ..., "episode": ...,
                                      #   "pre_batch": (before processing),
                                      #   "post_batch": (after processing),
                                      #   "all_pre_batches": (other agent ids),
                                      # }
>>>>>>> d1062837
    },
    # Whether to attempt to continue training if a worker crashes.
    "ignore_worker_failures": False,

    # === Policy ===
    # Arguments to pass to model. See models/catalog.py for a full list of the
    # available model options.
    "model": MODEL_DEFAULTS,
    # Arguments to pass to the policy optimizer. These vary by optimizer.
    "optimizer": {},

    # === Environment ===
    # Discount factor of the MDP
    "gamma": 0.99,
    # Number of steps after which the episode is forced to terminate. Defaults
    # to `env.spec.max_episode_steps` (if present) for Gym envs.
    "horizon": None,
    # Calculate rewards but don't reset the environment when the horizon is
    # hit. This allows value estimation and RNN state to span across logical
    # episodes denoted by horizon. This only has an effect if horizon != inf.
    "soft_horizon": False,
    # Arguments to pass to the env creator
    "env_config": {},
    # Environment name can also be passed via config
    "env": None,
    # Whether to clip rewards prior to experience postprocessing. Setting to
    # None means clip for Atari only.
    "clip_rewards": None,
    # Whether to np.clip() actions to the action space low/high range spec.
    "clip_actions": True,
    # Whether to use rllib or deepmind preprocessors by default
    "preprocessor_pref": "deepmind",
    # The default learning rate
    "lr": 0.0001,

    # === Evaluation ===
    # Evaluate with every `evaluation_interval` training iterations.
    # The evaluation stats will be reported under the "evaluation" metric key.
    # Note that evaluation is currently not parallelized, and that for Ape-X
    # metrics are already only reported for the lowest epsilon workers.
    "evaluation_interval": None,
    # Number of episodes to run per evaluation period.
    "evaluation_num_episodes": 10,
    # Extra arguments to pass to evaluation workers.
    # Typical usage is to pass extra args to evaluation env creator
    # and to disable exploration by computing deterministic actions
    # TODO(kismuz): implement determ. actions and include relevant keys hints
    "evaluation_config": {
        "beholder": False,
        "should_log_histograms": False,
        "to_tf_values": to_tf_values,
        "debug_learner_session_port": None,
    },

    # === Resources ===
    # Number of actors used for parallelism
    "num_workers": 2,
    # Number of GPUs to allocate to the driver. Note that not all algorithms
    # can take advantage of driver GPUs. This can be fraction (e.g., 0.3 GPUs).
    "num_gpus": 0,
    # Number of CPUs to allocate per worker.
    "num_cpus_per_worker": 1,
    # Number of GPUs to allocate per worker. This can be fractional.
    "num_gpus_per_worker": 0,
    # Any custom resources to allocate per worker.
    "custom_resources_per_worker": {},
    # Number of CPUs to allocate for the driver. Note: this only takes effect
    # when running in Tune.
    "num_cpus_for_driver": 1,

    # === Execution ===
    # Number of environments to evaluate vectorwise per worker.
    "num_envs_per_worker": 1,
    # Default sample batch size (unroll length). Batches of this size are
    # collected from workers until train_batch_size is met. When using
    # multiple envs per worker, this is multiplied by num_envs_per_worker.
    "sample_batch_size": 200,
    # Training batch size, if applicable. Should be >= sample_batch_size.
    # Samples batches will be concatenated together to this size for training.
    "train_batch_size": 200,
    # Whether to rollout "complete_episodes" or "truncate_episodes"
    "batch_mode": "truncate_episodes",
    # (Deprecated) Use a background thread for sampling (slightly off-policy)
    "sample_async": False,
    # Element-wise observation filter, either "NoFilter" or "MeanStdFilter"
    "observation_filter": "NoFilter",
    # Whether to synchronize the statistics of remote filters.
    "synchronize_filters": True,
    # Configure TF for single-process operation by default
    "tf_session_args": {
        # note: overriden by `local_tf_session_args`
        "intra_op_parallelism_threads": 2,
        "inter_op_parallelism_threads": 2,
        "gpu_options": {
            "allow_growth": True,
        },
        "log_device_placement": False,
        "device_count": {
            "CPU": 1
        },
        "allow_soft_placement": True,  # required by PPO multi-gpu
    },
    # Override the following tf session args on the local worker
    "local_tf_session_args": {
        # Allow a higher level of parallelism by default, but not unlimited
        # since that can cause crashes with many concurrent drivers.
        "intra_op_parallelism_threads": 8,
        "inter_op_parallelism_threads": 8,
    },
    # Whether to LZ4 compress individual observations
    "compress_observations": False,
    # Drop metric batches from unresponsive workers after this many seconds
    "collect_metrics_timeout": 180,
    # Smooth metrics over this many episodes.
    "metrics_smoothing_episodes": 100,
    # If using num_envs_per_worker > 1, whether to create those new envs in
    # remote processes instead of in the same worker. This adds overheads, but
    # can make sense if your envs can take much time to step / reset
    # (e.g., for StarCraft). Use this cautiously; overheads are significant.
    "remote_worker_envs": False,
    # Timeout that remote workers are waiting when polling environments.
    # 0 (continue when at least one env is ready) is a reasonable default,
    # but optimal value could be obtained by measuring your environment
    # step / reset and model inference perf.
    "remote_env_batch_wait_ms": 0,
    # Minimum time per iteration
    "min_iter_time_s": 0,

    # === Offline Datasets ===
    # Specify how to generate experiences:
    #  - "sampler": generate experiences via online simulation (default)
    #  - a local directory or file glob expression (e.g., "/tmp/*.json")
    #  - a list of individual file paths/URIs (e.g., ["/tmp/1.json",
    #    "s3://bucket/2.json"])
    #  - a dict with string keys and sampling probabilities as values (e.g.,
    #    {"sampler": 0.4, "/tmp/*.json": 0.4, "s3://bucket/expert.json": 0.2}).
    #  - a function that returns a rllib.offline.InputReader
    "input": "sampler",
    # Specify how to evaluate the current policy. This only has an effect when
    # reading offline experiences. Available options:
    #  - "wis": the weighted step-wise importance sampling estimator.
    #  - "is": the step-wise importance sampling estimator.
    #  - "simulation": run the environment in the background, but use
    #    this data for evaluation only and not for learning.
    "input_evaluation": ["is", "wis"],
    # Whether to run postprocess_trajectory() on the trajectory fragments from
    # offline inputs. Note that postprocessing will be done using the *current*
    # policy, not the *behaviour* policy, which is typically undesirable for
    # on-policy algorithms.
    "postprocess_inputs": False,
    # If positive, input batches will be shuffled via a sliding window buffer
    # of this number of batches. Use this if the input data is not in random
    # enough order. Input is delayed until the shuffle buffer is filled.
    "shuffle_buffer_size": 0,
    # Specify where experiences should be saved:
    #  - None: don't save any experiences
    #  - "logdir" to save to the agent log dir
    #  - a path/URI to save to a custom output directory (e.g., "s3://bucket/")
    #  - a function that returns a rllib.offline.OutputWriter
    "output": None,
    # What sample batch columns to LZ4 compress in the output data.
    "output_compress_columns": ["obs", "new_obs"],
    # Max output file size before rolling over to a new file.
    "output_max_file_size": 64 * 1024 * 1024,

    # === Multiagent ===
    "multiagent": {
        # Map from policy ids to tuples of (policy_cls, obs_space,
        # act_space, config). See rollout_worker.py for more info.
        "policies": {},
        # Function mapping agent ids to policy ids.
        "policy_mapping_fn": None,
        # Optional whitelist of policies to train, or None for all policies.
        "policies_to_train": None,
    },
}


# __sphinx_doc_end__
# yapf: enable


@DeveloperAPI
def with_common_config(extra_config):
    """Returns the given config dict merged with common agent confs."""

    return with_base_config(COMMON_CONFIG, extra_config)


def with_base_config(base_config, extra_config):
    """Returns the given config dict merged with a base agent conf."""

    config = copy.deepcopy(base_config)
    config.update(extra_config)
    return config


@PublicAPI
class Trainer(Trainable):
    """A trainer coordinates the optimization of one or more RL policies.

    All RLlib trainers extend this base class, e.g., the A3CTrainer implements
    the A3C algorithm for single and multi-agent training.

    Trainer objects retain internal model state between calls to train(), so
    you should create a new trainer instance for each training session.

    Attributes:
        env_creator (func): Function that creates a new training env.
        config (obj): Algorithm-specific configuration data.
        logdir (str): Directory in which training outputs should be placed.
    """

    _allow_unknown_configs = False
    _allow_unknown_subkeys = [
        "tf_session_args", "env_config", "model", "optimizer", "multiagent",
        "custom_resources_per_worker", "evaluation_config"
    ]

    @PublicAPI
    def __init__(self, config=None, env=None, logger_creator=None):
        """Initialize an RLLib trainer.

        Args:
            config (dict): Algorithm-specific configuration data.
            env (str): Name of the environment to use. Note that this can also
                be specified as the `env` key in config.
            logger_creator (func): Function that creates a ray.tune.Logger
                object. If unspecified, a default logger is created.
        """

        config = config or {}

        # Vars to synchronize to workers on each train call
        self.global_vars = {"timestep": 0}

        # Trainers allow env ids to be passed directly to the constructor.
        self._env_id = self._register_if_needed(env or config.get("env"))

        # Create a default logger creator if no logger_creator is specified
        if logger_creator is None:
            timestr = datetime.today().strftime("%Y-%m-%d_%H-%M-%S")
            logdir_prefix = "{}_{}_{}".format(self._name, self._env_id,
                                              timestr)

            def default_logger_creator(config):
                """Creates a Unified logger with a default logdir prefix
                containing the agent name and the env id
                """
                if not os.path.exists(DEFAULT_RESULTS_DIR):
                    os.makedirs(DEFAULT_RESULTS_DIR)
                logdir = tempfile.mkdtemp(
                    prefix=logdir_prefix, dir=DEFAULT_RESULTS_DIR)
                return UnifiedLogger(config, logdir, None)

            logger_creator = default_logger_creator

        Trainable.__init__(self, config, logger_creator)

    @classmethod
    @override(Trainable)
    def default_resource_request(cls, config):
        cf = dict(cls._default_config, **config)
        Trainer._validate_config(cf)
        # TODO(ekl): add custom resources here once tune supports them
        return Resources(
            cpu=cf["num_cpus_for_driver"],
            gpu=cf["num_gpus"],
            extra_cpu=cf["num_cpus_per_worker"] * cf["num_workers"],
            extra_gpu=cf["num_gpus_per_worker"] * cf["num_workers"])

    @override(Trainable)
    @PublicAPI
    def train(self):
        """Overrides super.train to synchronize global vars."""

        if self._has_policy_optimizer():
            self.global_vars["timestep"] = self.optimizer.num_steps_sampled
            self.optimizer.workers.local_worker().set_global_vars(
                self.global_vars)
            for w in self.optimizer.workers.remote_workers():
                w.set_global_vars.remote(self.global_vars)
            logger.debug("updated global vars: {}".format(self.global_vars))

        result = None
        for _ in range(1 + MAX_WORKER_FAILURE_RETRIES):
            try:
                result = Trainable.train(self)
            except RayError as e:
                if self.config["ignore_worker_failures"]:
                    logger.exception(
                        "Error in train call, attempting to recover")
                    self._try_recover()
                else:
                    logger.info(
                        "Worker crashed during call to train(). To attempt to "
                        "continue training without the failed worker, set "
                        "`'ignore_worker_failures': True`.")
                    raise e
            except Exception as e:
                time.sleep(0.5)  # allow logs messages to propagate
                raise e
            else:
                break
        if result is None:
            raise RuntimeError("Failed to recover from worker crash")

        if (self.config.get("observation_filter", "NoFilter") != "NoFilter"
                and hasattr(self, "workers")
                and isinstance(self.workers, WorkerSet)):
            FilterManager.synchronize(
                self.workers.local_worker().filters,
                self.workers.remote_workers(),
                update_remote=self.config["synchronize_filters"])
            logger.debug("synchronized filters: {}".format(
                self.workers.local_worker().filters))

        if self._has_policy_optimizer():
            result["num_healthy_workers"] = len(
                self.optimizer.workers.remote_workers())

        if self.config["evaluation_interval"]:
            if self._iteration % self.config["evaluation_interval"] == 0:
                evaluation_metrics = self._evaluate()
                assert isinstance(evaluation_metrics, dict), \
                    "_evaluate() needs to return a dict."
                result.update(evaluation_metrics)

        return result

    @override(Trainable)
    def _log_result(self, result):
        if self.config["callbacks"].get("on_train_result"):
            self.config["callbacks"]["on_train_result"]({
                "trainer": self,
                "result": result,
            })
        # log after the callback is invoked, so that the user has a chance
        # to mutate the result
        Trainable._log_result(self, result)

    @override(Trainable)
    def _setup(self, config):
        env = self._env_id
        if env:
            config["env"] = env
            if _global_registry.contains(ENV_CREATOR, env):
                self.env_creator = _global_registry.get(ENV_CREATOR, env)
            else:
                import gym  # soft dependency
                self.env_creator = lambda env_config: gym.make(env)
        else:
            self.env_creator = lambda env_config: None

        # Merge the supplied config with the class default
        merged_config = copy.deepcopy(self._default_config)
        merged_config = deep_update(merged_config, config,
                                    self._allow_unknown_configs,
                                    self._allow_unknown_subkeys)
        self.raw_user_config = config
        self.config = merged_config
        Trainer._validate_config(self.config)
        if self.config.get("log_level"):
            logging.getLogger("ray.rllib").setLevel(self.config["log_level"])

        def get_scope():
            if tf:
                return tf.Graph().as_default()
            else:
                return open("/dev/null")  # fake a no-op scope

        with get_scope():
            self._init(self.config, self.env_creator)

            # Evaluation related
            if self.config.get("evaluation_interval"):
                # Update env_config with evaluation settings:
                extra_config = copy.deepcopy(self.config["evaluation_config"])
                extra_config.update({
                    "batch_mode": "complete_episodes",
                    "batch_steps": 1,
                })
                logger.debug(
                    "using evaluation_config: {}".format(extra_config))
                self.evaluation_workers = self._make_workers(
                    self.env_creator,
                    self._policy,
                    merge_dicts(self.config, extra_config),
                    num_workers=0)
                self.evaluation_metrics = self._evaluate()

    @override(Trainable)
    def _stop(self):
        if hasattr(self, "workers"):
            self.workers.stop()
        if hasattr(self, "optimizer"):
            self.optimizer.stop()

    @override(Trainable)
    def _save(self, checkpoint_dir):
        checkpoint_path = os.path.join(checkpoint_dir,
                                       "checkpoint-{}".format(self.iteration))
        pickle.dump(self.__getstate__(), open(checkpoint_path, "wb"))
        return checkpoint_path

    @override(Trainable)
    def _restore(self, checkpoint_path):
        extra_data = pickle.load(open(checkpoint_path, "rb"))
        self.__setstate__(extra_data)

    @DeveloperAPI
    def _make_workers(self, env_creator, policy, config, num_workers):
        return WorkerSet(
            env_creator,
            policy,
            config,
            num_workers=num_workers,
            logdir=self.logdir)

    @DeveloperAPI
    def _init(self, config, env_creator):
        """Subclasses should override this for custom initialization."""

        raise NotImplementedError

    @DeveloperAPI
    def _evaluate(self):
        """Evaluates current policy under `evaluation_config` settings.

        Note that this default implementation does not do anything beyond
        merging evaluation_config with the normal trainer config.
        """

        if not self.config["evaluation_config"]:
            raise ValueError(
                "No evaluation_config specified. It doesn't make sense "
                "to enable evaluation without specifying any config "
                "overrides, since the results will be the "
                "same as reported during normal policy evaluation.")

        logger.info("Evaluating current policy for {} episodes".format(
            self.config["evaluation_num_episodes"]))
        self.evaluation_workers.local_worker().restore(
            self.workers.local_worker().save())
        for _ in range(self.config["evaluation_num_episodes"]):
            self.evaluation_workers.local_worker().sample()

        metrics = collect_metrics(self.evaluation_workers.local_worker())
        return {"evaluation": metrics}

    @PublicAPI
    def compute_action(self,
                       observation,
                       state=None,
                       prev_action=None,
                       prev_reward=None,
                       info=None,
                       policy_id=DEFAULT_POLICY_ID,
                       full_fetch=False):
        """Computes an action for the specified policy.

        Note that you can also access the policy object through
        self.get_policy(policy_id) and call compute_actions() on it directly.

        Arguments:
            observation (obj): observation from the environment.
            state (list): RNN hidden state, if any. If state is not None,
                          then all of compute_single_action(...) is returned
                          (computed action, rnn state, logits dictionary).
                          Otherwise compute_single_action(...)[0] is
                          returned (computed action).
            prev_action (obj): previous action value, if any
            prev_reward (int): previous reward, if any
            info (dict): info object, if any
            policy_id (str): policy to query (only applies to multi-agent).
            full_fetch (bool): whether to return extra action fetch results.
                This is always set to true if RNN state is specified.

        Returns:
            Just the computed action if full_fetch=False, or the full output
            of policy.compute_actions() otherwise.
        """

        if state is None:
            state = []
        preprocessed = self.workers.local_worker().preprocessors[
            policy_id].transform(observation)
        filtered_obs = self.workers.local_worker().filters[policy_id](
            preprocessed, update=False)
        if state:
            return self.get_policy(policy_id).compute_single_action(
                filtered_obs,
                state,
                prev_action,
                prev_reward,
                info,
                clip_actions=self.config["clip_actions"])
        res = self.get_policy(policy_id).compute_single_action(
            filtered_obs,
            state,
            prev_action,
            prev_reward,
            info,
            clip_actions=self.config["clip_actions"])
        if full_fetch:
            return res
        else:
            return res[0]  # backwards compatibility

    @property
    def iteration(self):
        """Current training iter, auto-incremented with each train() call."""

        return self._iteration

    @property
    def _name(self):
        """Subclasses should override this to declare their name."""

        raise NotImplementedError

    @property
    def _default_config(self):
        """Subclasses should override this to declare their default config."""

        raise NotImplementedError

    @PublicAPI
    def get_policy(self, policy_id=DEFAULT_POLICY_ID):
        """Return policy for the specified id, or None.

        Arguments:
            policy_id (str): id of policy to return.
        """

        return self.workers.local_worker().get_policy(policy_id)

    @PublicAPI
    def get_weights(self, policies=None):
        """Return a dictionary of policy ids to weights.

        Arguments:
            policies (list): Optional list of policies to return weights for,
                or None for all policies.
        """
        return self.workers.local_worker().get_weights(policies)

    @PublicAPI
    def set_weights(self, weights):
        """Set policy weights by policy id.

        Arguments:
            weights (dict): Map of policy ids to weights to set.
        """
<<<<<<< HEAD
        self.local_evaluator.set_weights(weights)

    @DeveloperAPI
    def make_local_evaluator(self, env_creator, policy, extra_config=None):
        """Convenience method to return configured local evaluator."""

        return self._make_evaluator(
            PolicyEvaluator,
            env_creator,
            policy,
            0,
            merge_dicts(
                # important: allow local tf to use more CPUs for optimization
                merge_dicts(
                    self.config, {
                        "tf_session_args": self.
                            config["local_evaluator_tf_session_args"]
                    }),
                extra_config or {}))

    @DeveloperAPI
    def make_remote_evaluators(self, env_creator, policy, count):
        """Convenience method to return a number of remote evaluators."""

        remote_args = {
            "num_cpus": self.config["num_cpus_per_worker"],
            "num_gpus": self.config["num_gpus_per_worker"],
            "resources": self.config["custom_resources_per_worker"],
        }

        cls = PolicyEvaluator.as_remote(**remote_args).remote

        return [
            self._make_evaluator(cls, env_creator, policy, i + 1, self.config)
            for i in range(count)
        ]
=======
        self.workers.local_worker().set_weights(weights)
>>>>>>> d1062837

    @DeveloperAPI
    def export_policy_model(self, export_dir, policy_id=DEFAULT_POLICY_ID):
        """Export policy model with given policy_id to local directory.

        Arguments:
            export_dir (string): Writable local directory.
            policy_id (string): Optional policy id to export.

        Example:
            >>> trainer = MyTrainer()
            >>> for _ in range(10):
            >>>     trainer.train()
            >>> trainer.export_policy_model("/tmp/export_dir")
        """
        self.workers.local_worker().export_policy_model(export_dir, policy_id)

    @DeveloperAPI
    def export_policy_checkpoint(self,
                                 export_dir,
                                 filename_prefix="model",
                                 policy_id=DEFAULT_POLICY_ID):
        """Export tensorflow policy model checkpoint to local directory.

        Arguments:
            export_dir (string): Writable local directory.
            filename_prefix (string): file name prefix of checkpoint files.
            policy_id (string): Optional policy id to export.

        Example:
            >>> trainer = MyTrainer()
            >>> for _ in range(10):
            >>>     trainer.train()
            >>> trainer.export_policy_checkpoint("/tmp/export_dir")
        """
        self.workers.local_worker().export_policy_checkpoint(
            export_dir, filename_prefix, policy_id)

    @DeveloperAPI
    def collect_metrics(self, selected_workers=None):
        """Collects metrics from the remote workers of this agent.

        This is the same data as returned by a call to train().
        """
        return self.optimizer.collect_metrics(
            self.config["collect_metrics_timeout"],
            min_history=self.config["metrics_smoothing_episodes"],
            selected_workers=selected_workers)

    @classmethod
    def resource_help(cls, config):
        return ("\n\nYou can adjust the resource requests of RLlib agents by "
                "setting `num_workers`, `num_gpus`, and other configs. See "
                "the DEFAULT_CONFIG defined by each agent for more info.\n\n"
                "The config of this agent is: {}".format(config))

    @staticmethod
    def _validate_config(config):
        if "policy_graphs" in config["multiagent"]:
            logger.warning(
                "The `policy_graphs` config has been renamed to `policies`.")
            # Backwards compatibility
            config["multiagent"]["policies"] = config["multiagent"][
                "policy_graphs"]
            del config["multiagent"]["policy_graphs"]
        if "gpu" in config:
            raise ValueError(
                "The `gpu` config is deprecated, please use `num_gpus=0|1` "
                "instead.")
        if "gpu_fraction" in config:
            raise ValueError(
                "The `gpu_fraction` config is deprecated, please use "
                "`num_gpus=<fraction>` instead.")
        if "use_gpu_for_workers" in config:
            raise ValueError(
                "The `use_gpu_for_workers` config is deprecated, please use "
                "`num_gpus_per_worker=1` instead.")
        if type(config["input_evaluation"]) != list:
            raise ValueError(
                "`input_evaluation` must be a list of strings, got {}".format(
                    config["input_evaluation"]))

    def _try_recover(self):
        """Try to identify and blacklist any unhealthy workers.

        This method is called after an unexpected remote error is encountered
        from a worker. It issues check requests to all current workers and
        blacklists any that respond with error. If no healthy workers remain,
        an error is raised.
        """

        if not self._has_policy_optimizer():
            raise NotImplementedError(
                "Recovery is not supported for this algorithm")

        logger.info("Health checking all workers...")
        checks = []
        for ev in self.optimizer.workers.remote_workers():
            _, obj_id = ev.sample_with_count.remote()
            checks.append(obj_id)

        healthy_workers = []
        for i, obj_id in enumerate(checks):
            w = self.optimizer.workers.remote_workers()[i]
            try:
                ray_get_and_free(obj_id)
                healthy_workers.append(w)
                logger.info("Worker {} looks healthy".format(i + 1))
            except RayError:
                logger.exception("Blacklisting worker {}".format(i + 1))
                try:
                    w.__ray_terminate__.remote()
                except Exception:
                    logger.exception("Error terminating unhealthy worker")

        if len(healthy_workers) < 1:
            raise RuntimeError(
                "Not enough healthy workers remain to continue.")

        self.optimizer.reset(healthy_workers)

    def _has_policy_optimizer(self):
        return hasattr(self, "optimizer") and isinstance(
            self.optimizer, PolicyOptimizer)

    @override(Trainable)
    def _export_model(self, export_formats, export_dir):
        ExportFormat.validate(export_formats)
        exported = {}
        if ExportFormat.CHECKPOINT in export_formats:
            path = os.path.join(export_dir, ExportFormat.CHECKPOINT)
            self.export_policy_checkpoint(path)
            exported[ExportFormat.CHECKPOINT] = path
        if ExportFormat.MODEL in export_formats:
            path = os.path.join(export_dir, ExportFormat.MODEL)
            self.export_policy_model(path)
            exported[ExportFormat.MODEL] = path
        return exported

    def __getstate__(self):
        state = {}
        if hasattr(self, "workers"):
            state["worker"] = self.workers.local_worker().save()
        if hasattr(self, "optimizer") and hasattr(self.optimizer, "save"):
            state["optimizer"] = self.optimizer.save()
        return state

    def __setstate__(self, state):
        if "worker" in state:
            self.workers.local_worker().restore(state["worker"])
            remote_state = ray.put(state["worker"])
            for r in self.workers.remote_workers():
                r.restore.remote(remote_state)
        if "optimizer" in state:
            self.optimizer.restore(state["optimizer"])

    def _register_if_needed(self, env_object):
        if isinstance(env_object, six.string_types):
            return env_object
        elif isinstance(env_object, type):
            name = env_object.__name__
            register_env(name, lambda config: env_object(config))
            return name
        raise ValueError(
            "{} is an invalid env specification. ".format(env_object) +
            "You can specify a custom env as either a class "
            "(e.g., YourEnvCls) or a registered env id (e.g., \"your_env\").")<|MERGE_RESOLUTION|>--- conflicted
+++ resolved
@@ -7,33 +7,20 @@
 import os
 import pickle
 import tempfile
-<<<<<<< HEAD
 import time
 from datetime import datetime
 from types import FunctionType
-=======
->>>>>>> d1062837
 
 import ray
 import six
 from ray.exceptions import RayError
-<<<<<<< HEAD
 from ray.rllib.evaluation.metrics import collect_metrics
-from ray.rllib.evaluation.policy_evaluator import PolicyEvaluator, \
-    _validate_multiagent_config
+from ray.rllib.evaluation.worker_set import WorkerSet
 from ray.rllib.models import MODEL_DEFAULTS
 from ray.rllib.offline import NoopOutput, JsonReader, MixedInput, JsonWriter, \
     ShuffledInput
 from ray.rllib.optimizers.policy_optimizer import PolicyOptimizer
 from ray.rllib.policy.sample_batch import DEFAULT_POLICY_ID
-=======
-from ray.rllib.models import MODEL_DEFAULTS
-from ray.rllib.policy.sample_batch import DEFAULT_POLICY_ID
-from ray.rllib.evaluation.metrics import collect_metrics
-from ray.rllib.optimizers.policy_optimizer import PolicyOptimizer
-from ray.rllib.evaluation.worker_set import WorkerSet
-from ray.rllib.utils.annotations import override, PublicAPI, DeveloperAPI
->>>>>>> d1062837
 from ray.rllib.utils import FilterManager, deep_update, merge_dicts
 from ray.rllib.utils import try_import_tf
 from ray.rllib.utils.annotations import override, PublicAPI, DeveloperAPI
@@ -70,14 +57,6 @@
     # custom metrics dict (see examples/custom_metrics_and_callbacks.py). You
     # may also mutate the passed in batch data in your callback.
     "callbacks": {
-<<<<<<< HEAD
-        "on_episode_start": None,  # arg: {"env": .., "episode": ...}
-        "on_episode_step": None,  # arg: {"env": .., "episode": ...}
-        "on_episode_end": None,  # arg: {"env": .., "episode": ...}
-        "on_sample_end": None,  # arg: {"samples": .., "evaluator": ...}
-        "on_train_result": None,  # arg: {"trainer": ..., "result": ...}
-        "on_postprocess_traj": None,  # arg: {"batch": ..., "episode": ...}
-=======
         "on_episode_start": None,     # arg: {"env": .., "episode": ...}
         "on_episode_step": None,      # arg: {"env": .., "episode": ...}
         "on_episode_end": None,       # arg: {"env": .., "episode": ...}
@@ -89,7 +68,6 @@
                                       #   "post_batch": (after processing),
                                       #   "all_pre_batches": (other agent ids),
                                       # }
->>>>>>> d1062837
     },
     # Whether to attempt to continue training if a worker crashes.
     "ignore_worker_failures": False,
@@ -266,8 +244,6 @@
         "policies_to_train": None,
     },
 }
-
-
 # __sphinx_doc_end__
 # yapf: enable
 
@@ -644,46 +620,7 @@
         Arguments:
             weights (dict): Map of policy ids to weights to set.
         """
-<<<<<<< HEAD
-        self.local_evaluator.set_weights(weights)
-
-    @DeveloperAPI
-    def make_local_evaluator(self, env_creator, policy, extra_config=None):
-        """Convenience method to return configured local evaluator."""
-
-        return self._make_evaluator(
-            PolicyEvaluator,
-            env_creator,
-            policy,
-            0,
-            merge_dicts(
-                # important: allow local tf to use more CPUs for optimization
-                merge_dicts(
-                    self.config, {
-                        "tf_session_args": self.
-                            config["local_evaluator_tf_session_args"]
-                    }),
-                extra_config or {}))
-
-    @DeveloperAPI
-    def make_remote_evaluators(self, env_creator, policy, count):
-        """Convenience method to return a number of remote evaluators."""
-
-        remote_args = {
-            "num_cpus": self.config["num_cpus_per_worker"],
-            "num_gpus": self.config["num_gpus_per_worker"],
-            "resources": self.config["custom_resources_per_worker"],
-        }
-
-        cls = PolicyEvaluator.as_remote(**remote_args).remote
-
-        return [
-            self._make_evaluator(cls, env_creator, policy, i + 1, self.config)
-            for i in range(count)
-        ]
-=======
         self.workers.local_worker().set_weights(weights)
->>>>>>> d1062837
 
     @DeveloperAPI
     def export_policy_model(self, export_dir, policy_id=DEFAULT_POLICY_ID):
