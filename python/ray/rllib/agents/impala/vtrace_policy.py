"""Adapted from A3CTFPolicy to add V-trace.

Keep in sync with changes to A3CTFPolicy and VtraceSurrogatePolicy."""

from __future__ import absolute_import
from __future__ import division
from __future__ import print_function

import gym
import ray
import numpy as np
from ray.rllib.agents.impala import vtrace
from ray.rllib.evaluation.metrics import LEARNER_STATS_KEY
from ray.rllib.policy.policy import Policy
from ray.rllib.policy.sample_batch import SampleBatch
from ray.rllib.policy.tf_policy import TFPolicy, \
    LearningRateSchedule
from ray.rllib.models.action_dist import Categorical
from ray.rllib.models.catalog import ModelCatalog
from ray.rllib.utils.annotations import override
from ray.rllib.utils.explained_variance import explained_variance
from ray.rllib.utils import try_import_tf

tf = try_import_tf()

# Frozen logits of the policy that computed the action
BEHAVIOUR_LOGITS = "behaviour_logits"


class VTraceLoss(object):
    def __init__(self,
                 actions,
                 actions_logp,
                 actions_entropy,
                 dones,
                 behaviour_logits,
                 target_logits,
                 discount,
                 rewards,
                 values,
                 bootstrap_value,
                 dist_class,
                 valid_mask,
                 vf_loss_coeff=0.5,
                 entropy_coeff=0.01,
                 clip_rho_threshold=1.0,
                 clip_pg_rho_threshold=1.0):
        """Policy gradient loss with vtrace importance weighting.

        VTraceLoss takes tensors of shape [T, B, ...], where `B` is the
        batch_size. The reason we need to know `B` is for V-trace to properly
        handle episode cut boundaries.

        Args:
            actions: An int|float32 tensor of shape [T, B, ACTION_SPACE].
            actions_logp: A float32 tensor of shape [T, B].
            actions_entropy: A float32 tensor of shape [T, B].
            dones: A bool tensor of shape [T, B].
            behaviour_logits: A list with length of ACTION_SPACE of float32
                tensors of shapes
                [T, B, ACTION_SPACE[0]],
                ...,
                [T, B, ACTION_SPACE[-1]]
            target_logits: A list with length of ACTION_SPACE of float32
                tensors of shapes
                [T, B, ACTION_SPACE[0]],
                ...,
                [T, B, ACTION_SPACE[-1]]
            discount: A float32 scalar.
            rewards: A float32 tensor of shape [T, B].
            values: A float32 tensor of shape [T, B].
            bootstrap_value: A float32 tensor of shape [B].
            dist_class: action distribution class for logits.
            valid_mask: A bool tensor of valid RNN input elements (#2992).
        """

        # Compute vtrace on the CPU for better perf.
        with tf.device("/cpu:0"):
            self.vtrace_returns = vtrace.multi_from_logits(
                behaviour_policy_logits=behaviour_logits,
                target_policy_logits=target_logits,
                actions=tf.unstack(actions, axis=2),
                discounts=tf.to_float(~dones) * discount,
                rewards=rewards,
                values=values,
                bootstrap_value=bootstrap_value,
                dist_class=dist_class,
                clip_rho_threshold=tf.cast(clip_rho_threshold, tf.float32),
                clip_pg_rho_threshold=tf.cast(clip_pg_rho_threshold,
                                              tf.float32))

        # The policy gradients loss
        self.pi_loss = -tf.reduce_sum(
            tf.boolean_mask(actions_logp * self.vtrace_returns.pg_advantages,
                            valid_mask), name='pi_loss')

        # The baseline loss
        delta = tf.boolean_mask(values - self.vtrace_returns.vs, valid_mask)
        self.vf_loss = tf.math.multiply(0.5, tf.reduce_sum(tf.square(delta)), name='vf_loss')

        # The entropy loss
        self.entropy = tf.reduce_sum(
            tf.boolean_mask(actions_entropy, valid_mask), name='entropy_loss')

        # The summed weighted loss
        self.total_loss = tf.math.add(self.pi_loss, self.vf_loss * vf_loss_coeff - self.entropy * entropy_coeff,
                                      name='total_loss')


class VTracePostprocessing(object):
    """Adds the policy logits to the trajectory."""

    @override(TFPolicy)
    def extra_compute_action_fetches(self):
        return dict(
            TFPolicy.extra_compute_action_fetches(self),
            **{BEHAVIOUR_LOGITS: self.model.outputs})

    @override(Policy)
    def postprocess_trajectory(self,
                               sample_batch,
                               other_agent_batches=None,
                               episode=None):
        # not used, so save some bandwidth
        del sample_batch.data[SampleBatch.NEXT_OBS]
        return sample_batch


class VTraceTFPolicy(LearningRateSchedule, VTracePostprocessing, TFPolicy):
    def __init__(self,
                 observation_space,
                 action_space,
                 config,
                 existing_inputs=None):
        config = dict(ray.rllib.agents.impala.impala.DEFAULT_CONFIG, **config)
        assert config["batch_mode"] == "truncate_episodes", \
            "Must use `truncate_episodes` batch mode with V-trace."
        self.config = config
        self.sess = tf.get_default_session()
        self.grads = None

        if isinstance(action_space, gym.spaces.Discrete):
            is_multidiscrete = False
            output_hidden_shape = [action_space.n]
        elif isinstance(action_space, gym.spaces.multi_discrete.MultiDiscrete):
            is_multidiscrete = True
            output_hidden_shape = action_space.nvec.astype(np.int32)
        else:
            is_multidiscrete = False
            output_hidden_shape = 1

        # Create input placeholders
        dist_class, logit_dim = ModelCatalog.get_action_dist(
            action_space, self.config["model"])
        if existing_inputs:
            actions, dones, behaviour_logits, rewards, observations, \
                prev_actions, prev_rewards = existing_inputs[:7]
            existing_state_in = existing_inputs[7:-1]
            existing_seq_lens = existing_inputs[-1]
        else:
            actions = ModelCatalog.get_action_placeholder(action_space)
            dones = tf.placeholder(tf.bool, [None], name="dones")
            rewards = tf.placeholder(tf.float32, [None], name="rewards")
            behaviour_logits = tf.placeholder(
                tf.float32, [None, logit_dim], name="behaviour_logits")
            observations = tf.placeholder(
                tf.float32, [None] + list(observation_space.shape),
                name='observations')
            existing_state_in = None
            existing_seq_lens = None

        # Unpack behaviour logits
        unpacked_behaviour_logits = tf.split(
            behaviour_logits, output_hidden_shape, axis=1)

        # Setup the policy
        prev_actions = ModelCatalog.get_action_placeholder(action_space)
        prev_rewards = tf.placeholder(tf.float32, [None], name="prev_reward")
        self.model = ModelCatalog.get_model(
            {
                "obs": observations,
                "prev_actions": prev_actions,
                "prev_rewards": prev_rewards,
                "is_training": self._get_is_training_placeholder(),
            },
            observation_space,
            action_space,
            logit_dim,
            self.config["model"],
            state_in=existing_state_in,
            seq_lens=existing_seq_lens)
        unpacked_outputs = tf.split(
            self.model.outputs, output_hidden_shape, axis=1)

<<<<<<< HEAD
        dist_inputs = unpacked_outputs if is_multidiscrete else \
            self.model.outputs
        action_dist = dist_class(dist_inputs)
        self.action_dist = action_dist
=======
        action_dist = dist_class(self.model.outputs)
>>>>>>> d1062837

        values = self.model.value_function()
        self.var_list = tf.get_collection(tf.GraphKeys.TRAINABLE_VARIABLES,
                                          tf.get_variable_scope().name)

        def _make_time_major(tensor, drop_last=False):
            """Swaps batch and trajectory axis.
            Args:
                tensor: A tensor or list of tensors to reshape.
                drop_last: A bool indicating whether to drop the last
                trajectory item.
            Returns:
                res: A tensor with swapped axes or a list of tensors with
                swapped axes.
            """
            if isinstance(tensor, list):
                return [_make_time_major(t, drop_last) for t in tensor]

            if self.model.state_init:
                B = tf.shape(self.model.seq_lens)[0]
                T = tf.shape(tensor)[0] // B
            else:
                # Important: chop the tensor into batches at known episode cut
                # boundaries. TODO(ekl) this is kind of a hack
                T = self.config["sample_batch_size"]
                B = tf.shape(tensor)[0] // T
            rs = tf.reshape(tensor,
                            tf.concat([[B, T], tf.shape(tensor)[1:]], axis=0))

            # swap B and T axes
            res = tf.transpose(
                rs,
                [1, 0] + list(range(2, 1 + int(tf.shape(tensor).shape[0]))))

            if drop_last:
                return res[:-1]
            return res

        def make_time_major(tensor, drop_last=False):
            with tf.name_scope('make_time_major'):
                return _make_time_major(tensor, drop_last=False)

        if self.model.state_in:
            max_seq_len = tf.reduce_max(self.model.seq_lens) - 1
            mask = tf.sequence_mask(self.model.seq_lens, max_seq_len)
            mask = tf.reshape(mask, [-1])
        else:
            mask = tf.ones_like(rewards, dtype=tf.bool)

        # Prepare actions for loss
        loss_actions = actions if is_multidiscrete else tf.expand_dims(
            actions, axis=1)

        # Inputs are reshaped from [B * T] => [T - 1, B] for V-trace calc.
<<<<<<< HEAD
        with tf.name_scope('vtrace_loss'):
            self.loss = VTraceLoss(
                actions=make_time_major(loss_actions, drop_last=True),
                actions_logp=make_time_major(
                    action_dist.logp(actions), drop_last=True),
                actions_entropy=make_time_major(
                    action_dist.entropy(), drop_last=True),
                dones=make_time_major(dones, drop_last=True),
                behaviour_logits=make_time_major(
                    unpacked_behaviour_logits, drop_last=True),
                target_logits=make_time_major(unpacked_outputs, drop_last=True),
                discount=config["gamma"],
                rewards=make_time_major(rewards, drop_last=True),
                values=make_time_major(values, drop_last=True),
                bootstrap_value=make_time_major(values)[-1],
                dist_class=dist_class,
                valid_mask=make_time_major(mask, drop_last=True),
                vf_loss_coeff=self.config["vf_loss_coeff"],
                entropy_coeff=self.config["entropy_coeff"],
                clip_rho_threshold=self.config["vtrace_clip_rho_threshold"],
                clip_pg_rho_threshold=self.config["vtrace_clip_pg_rho_threshold"])

        with tf.name_scope('kl_divergence'):
            # KL divergence between worker and learner logits for debugging
            model_dist = MultiCategorical(unpacked_outputs)
            behaviour_dist = MultiCategorical(unpacked_behaviour_logits)

            kls = model_dist.kl(behaviour_dist)
            if len(kls) > 1:
                self.KL_stats = {}

                for i, kl in enumerate(kls):
                    self.KL_stats.update({
                        "mean_KL_{}".format(i): tf.reduce_mean(kl),
                        "max_KL_{}".format(i): tf.reduce_max(kl),
                    })
            else:
                self.KL_stats = {
                    "mean_KL": tf.reduce_mean(kls[0]),
                    "max_KL": tf.reduce_max(kls[0]),
                }
=======
        self.loss = VTraceLoss(
            actions=make_time_major(loss_actions, drop_last=True),
            actions_logp=make_time_major(
                action_dist.logp(actions), drop_last=True),
            actions_entropy=make_time_major(
                action_dist.entropy(), drop_last=True),
            dones=make_time_major(dones, drop_last=True),
            behaviour_logits=make_time_major(
                unpacked_behaviour_logits, drop_last=True),
            target_logits=make_time_major(unpacked_outputs, drop_last=True),
            discount=config["gamma"],
            rewards=make_time_major(rewards, drop_last=True),
            values=make_time_major(values, drop_last=True),
            bootstrap_value=make_time_major(values)[-1],
            dist_class=Categorical if is_multidiscrete else dist_class,
            valid_mask=make_time_major(mask, drop_last=True),
            vf_loss_coeff=self.config["vf_loss_coeff"],
            entropy_coeff=self.config["entropy_coeff"],
            clip_rho_threshold=self.config["vtrace_clip_rho_threshold"],
            clip_pg_rho_threshold=self.config["vtrace_clip_pg_rho_threshold"])
>>>>>>> d1062837

        # Initialize TFPolicy
        loss_in = [
            (SampleBatch.ACTIONS, actions),
            (SampleBatch.DONES, dones),
            (BEHAVIOUR_LOGITS, behaviour_logits),
            (SampleBatch.REWARDS, rewards),
            (SampleBatch.CUR_OBS, observations),
            (SampleBatch.PREV_ACTIONS, prev_actions),
            (SampleBatch.PREV_REWARDS, prev_rewards),
        ]

        LearningRateSchedule.__init__(self, self.config["lr"],
                                      self.config["lr_schedule"])

        with tf.name_scope('TFPolicyGraph.__init__'):
            self.state_values = values
            TFPolicy.__init__(
                self,
                observation_space,
                action_space,
                self.sess,
                obs_input=observations,
                action_sampler=action_dist.sample(),
                action_prob=action_dist.sampled_action_prob(),
                loss=self.loss.total_loss,
                model=self.model,
                loss_inputs=loss_in,
                state_inputs=self.model.state_in,
                state_outputs=self.model.state_out,
                prev_action_input=prev_actions,
                prev_reward_input=prev_rewards,
                seq_lens=self.model.seq_lens,
                max_seq_len=self.config["model"]["max_seq_len"],
                batch_divisibility_req=self.config["sample_batch_size"])

        self.sess.run(tf.global_variables_initializer())

<<<<<<< HEAD
        with tf.name_scope('stats_fetches'):
            self.stats_fetches = {
                LEARNER_STATS_KEY: dict({
                    "cur_lr": tf.cast(self.cur_lr, tf.float64),
                    "policy_loss": self.loss.pi_loss,
                    "entropy": self.loss.entropy,
                    "grad_gnorm": tf.global_norm(self._grads),
                    "var_gnorm": tf.global_norm(self.var_list),
                    "vf_loss": self.loss.vf_loss,
                    "vf_explained_var": explained_variance(
                        tf.reshape(self.loss.vtrace_returns.vs, [-1]),
                        tf.reshape(make_time_major(values, drop_last=True), [-1])),
                }, **self.KL_stats),
            }
=======
        self.stats_fetches = {
            LEARNER_STATS_KEY: {
                "cur_lr": tf.cast(self.cur_lr, tf.float64),
                "policy_loss": self.loss.pi_loss,
                "entropy": self.loss.entropy,
                "grad_gnorm": tf.global_norm(self._grads),
                "var_gnorm": tf.global_norm(self.var_list),
                "vf_loss": self.loss.vf_loss,
                "vf_explained_var": explained_variance(
                    tf.reshape(self.loss.vtrace_returns.vs, [-1]),
                    tf.reshape(make_time_major(values, drop_last=True), [-1])),
            },
        }
>>>>>>> d1062837

    @override(TFPolicy)
    def copy(self, existing_inputs):
        return VTraceTFPolicy(
            self.observation_space,
            self.action_space,
            self.config,
            existing_inputs=existing_inputs)

    @override(TFPolicy)
    def optimizer(self):
        if self.config["opt_type"] == "adam":
            return tf.train.AdamOptimizer(self.cur_lr)
        else:
            return tf.train.RMSPropOptimizer(self.cur_lr, self.config["decay"],
                                             self.config["momentum"],
                                             self.config["epsilon"])

    @override(TFPolicy)
    def gradients(self, optimizer, loss):
        grads = tf.gradients(loss, self.var_list)
        return self._clip_grads(grads)

    def _clip_grads(self, grads):
        self.grads, _ = tf.clip_by_global_norm(grads, self.config["grad_clip"])
        clipped_grads = list(zip(self.grads, self.var_list))
        return clipped_grads

    @override(TFPolicy)
    def extra_compute_grad_fetches(self):
        return self.stats_fetches

    @override(Policy)
    def get_initial_state(self):
        return self.model.state_init<|MERGE_RESOLUTION|>--- conflicted
+++ resolved
@@ -15,7 +15,7 @@
 from ray.rllib.policy.sample_batch import SampleBatch
 from ray.rllib.policy.tf_policy import TFPolicy, \
     LearningRateSchedule
-from ray.rllib.models.action_dist import Categorical
+from ray.rllib.models.action_dist import MultiCategorical
 from ray.rllib.models.catalog import ModelCatalog
 from ray.rllib.utils.annotations import override
 from ray.rllib.utils.explained_variance import explained_variance
@@ -192,14 +192,10 @@
         unpacked_outputs = tf.split(
             self.model.outputs, output_hidden_shape, axis=1)
 
-<<<<<<< HEAD
         dist_inputs = unpacked_outputs if is_multidiscrete else \
             self.model.outputs
         action_dist = dist_class(dist_inputs)
         self.action_dist = action_dist
-=======
-        action_dist = dist_class(self.model.outputs)
->>>>>>> d1062837
 
         values = self.model.value_function()
         self.var_list = tf.get_collection(tf.GraphKeys.TRAINABLE_VARIABLES,
@@ -254,7 +250,6 @@
             actions, axis=1)
 
         # Inputs are reshaped from [B * T] => [T - 1, B] for V-trace calc.
-<<<<<<< HEAD
         with tf.name_scope('vtrace_loss'):
             self.loss = VTraceLoss(
                 actions=make_time_major(loss_actions, drop_last=True),
@@ -296,28 +291,6 @@
                     "mean_KL": tf.reduce_mean(kls[0]),
                     "max_KL": tf.reduce_max(kls[0]),
                 }
-=======
-        self.loss = VTraceLoss(
-            actions=make_time_major(loss_actions, drop_last=True),
-            actions_logp=make_time_major(
-                action_dist.logp(actions), drop_last=True),
-            actions_entropy=make_time_major(
-                action_dist.entropy(), drop_last=True),
-            dones=make_time_major(dones, drop_last=True),
-            behaviour_logits=make_time_major(
-                unpacked_behaviour_logits, drop_last=True),
-            target_logits=make_time_major(unpacked_outputs, drop_last=True),
-            discount=config["gamma"],
-            rewards=make_time_major(rewards, drop_last=True),
-            values=make_time_major(values, drop_last=True),
-            bootstrap_value=make_time_major(values)[-1],
-            dist_class=Categorical if is_multidiscrete else dist_class,
-            valid_mask=make_time_major(mask, drop_last=True),
-            vf_loss_coeff=self.config["vf_loss_coeff"],
-            entropy_coeff=self.config["entropy_coeff"],
-            clip_rho_threshold=self.config["vtrace_clip_rho_threshold"],
-            clip_pg_rho_threshold=self.config["vtrace_clip_pg_rho_threshold"])
->>>>>>> d1062837
 
         # Initialize TFPolicy
         loss_in = [
@@ -333,7 +306,7 @@
         LearningRateSchedule.__init__(self, self.config["lr"],
                                       self.config["lr_schedule"])
 
-        with tf.name_scope('TFPolicyGraph.__init__'):
+        with tf.name_scope('TFPolicy.__init__'):
             self.state_values = values
             TFPolicy.__init__(
                 self,
@@ -356,7 +329,6 @@
 
         self.sess.run(tf.global_variables_initializer())
 
-<<<<<<< HEAD
         with tf.name_scope('stats_fetches'):
             self.stats_fetches = {
                 LEARNER_STATS_KEY: dict({
@@ -371,21 +343,6 @@
                         tf.reshape(make_time_major(values, drop_last=True), [-1])),
                 }, **self.KL_stats),
             }
-=======
-        self.stats_fetches = {
-            LEARNER_STATS_KEY: {
-                "cur_lr": tf.cast(self.cur_lr, tf.float64),
-                "policy_loss": self.loss.pi_loss,
-                "entropy": self.loss.entropy,
-                "grad_gnorm": tf.global_norm(self._grads),
-                "var_gnorm": tf.global_norm(self.var_list),
-                "vf_loss": self.loss.vf_loss,
-                "vf_explained_var": explained_variance(
-                    tf.reshape(self.loss.vtrace_returns.vs, [-1]),
-                    tf.reshape(make_time_major(values, drop_last=True), [-1])),
-            },
-        }
->>>>>>> d1062837
 
     @override(TFPolicy)
     def copy(self, existing_inputs):
