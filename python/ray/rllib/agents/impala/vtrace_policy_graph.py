"""Adapted from A3CPolicyGraph to add V-trace.

Keep in sync with changes to A3CPolicyGraph and VtraceSurrogatePolicyGraph."""

from __future__ import absolute_import
from __future__ import division
from __future__ import print_function

import tensorflow as tf
import gym

import ray
from ray.rllib.agents.impala import vtrace
from ray.rllib.evaluation.policy_graph import PolicyGraph
from ray.rllib.evaluation.tf_policy_graph import TFPolicyGraph, \
    LearningRateSchedule
from ray.rllib.models.catalog import ModelCatalog
from ray.rllib.utils.annotations import override
from ray.rllib.utils.error import UnsupportedSpaceException
from ray.rllib.utils.explained_variance import explained_variance
from ray.rllib.models.action_dist import MultiCategorical


class VTraceLoss(object):
    def __init__(self,
                 actions,
                 actions_logp,
                 actions_entropy,
                 dones,
                 behaviour_logits,
                 target_logits,
                 discount,
                 rewards,
                 values,
                 bootstrap_value,
                 valid_mask,
                 vf_loss_coeff=0.5,
                 entropy_coeff=-0.01,
                 clip_rho_threshold=1.0,
                 clip_pg_rho_threshold=1.0):
        """Policy gradient loss with vtrace importance weighting.

        VTraceLoss takes tensors of shape [T, B, ...], where `B` is the
        batch_size. The reason we need to know `B` is for V-trace to properly
        handle episode cut boundaries.

        Args:
            actions: An int32 tensor of shape [T, B, ACTION_SPACE].
            actions_logp: A float32 tensor of shape [T, B].
            actions_entropy: A float32 tensor of shape [T, B].
            dones: A bool tensor of shape [T, B].
            behaviour_logits: A list with length of ACTION_SPACE of float32
                tensors of shapes
                [T, B, ACTION_SPACE[0]],
                ...,
                [T, B, ACTION_SPACE[-1]]
            target_logits: A list with length of ACTION_SPACE of float32
                tensors of shapes
                [T, B, ACTION_SPACE[0]],
                ...,
                [T, B, ACTION_SPACE[-1]]
            discount: A float32 scalar.
            rewards: A float32 tensor of shape [T, B].
            values: A float32 tensor of shape [T, B].
            bootstrap_value: A float32 tensor of shape [B].
            valid_mask: A bool tensor of valid RNN input elements (#2992).
        """
        # Compute vtrace on the CPU for better perf.
        with tf.device("/cpu:0"):
            self.vtrace_returns = vtrace.from_logits(
                behaviour_policy=behaviour_logits,
                target_policy=target_logits,
                actions=tf.unstack(tf.cast(actions, tf.int32), axis=2),
                discounts=tf.to_float(~dones) * discount,
                rewards=rewards,
                values=values,
                bootstrap_value=bootstrap_value,
                clip_rho_threshold=tf.cast(clip_rho_threshold, tf.float32),
                clip_pg_rho_threshold=tf.cast(clip_pg_rho_threshold,
                                              tf.float32))

        # The policy gradients loss
        self.pi_loss = -tf.reduce_sum(
            tf.boolean_mask(actions_logp * self.vtrace_returns.pg_advantages,
                            valid_mask))

        # The baseline loss
        delta = tf.boolean_mask(values - self.vtrace_returns.vs, valid_mask)
        self.vf_loss = 0.5 * tf.reduce_sum(tf.square(delta))

        # The entropy loss
        self.entropy = tf.reduce_sum(
            tf.boolean_mask(actions_entropy, valid_mask))

        # The summed weighted loss
        self.total_loss = (self.pi_loss + self.vf_loss * vf_loss_coeff +
                           self.entropy * entropy_coeff)


class VTracePolicyGraph(LearningRateSchedule, TFPolicyGraph):
    def __init__(self,
                 observation_space,
                 action_space,
                 config,
                 existing_inputs=None):
        config = dict(ray.rllib.agents.impala.impala.DEFAULT_CONFIG, **config)
        assert config["batch_mode"] == "truncate_episodes", \
            "Must use `truncate_episodes` batch mode with V-trace."
        self.config = config
        self.sess = tf.get_default_session()
<<<<<<< HEAD
        self._is_discrete = False
=======
        self._is_multidiscrete = False
>>>>>>> 3171c8a7
        self.grads = None

        output_hidden_shape = None
        actions_shape = [None]

        # Create input placeholders
        if existing_inputs:
            actions, dones, behaviour_logits, rewards, observations, \
                prev_actions, prev_rewards = existing_inputs[:7]
            existing_state_in = existing_inputs[7:-1]
            existing_seq_lens = existing_inputs[-1]
        else:
            if isinstance(action_space, gym.spaces.Discrete):
<<<<<<< HEAD
                self._is_discrete = True
                output_hidden_shape = [action_space.n]
            elif isinstance(action_space,
                            gym.spaces.multi_discrete.MultiDiscrete):
=======
                output_hidden_shape = [action_space.n]
            elif isinstance(action_space,
                            gym.spaces.multi_discrete.MultiDiscrete):
                self._is_multidiscrete = True
>>>>>>> 3171c8a7
                actions_shape = [None, len(action_space.nvec)]
                output_hidden_shape = action_space.nvec
            else:
                raise UnsupportedSpaceException(
                    "Action space {} is not supported for IMPALA.".format(
                        action_space))

            actions = tf.placeholder(tf.int64, actions_shape, name="ac")
            dones = tf.placeholder(tf.bool, [None], name="dones")
            rewards = tf.placeholder(tf.float32, [None], name="rewards")
            behaviour_logits = tf.placeholder(tf.float32,
                                              [None, sum(output_hidden_shape)],
                                              name="behaviour_logits")
            unpacked_behaviour_logits = tf.split(
                behaviour_logits, output_hidden_shape, axis=1)
            observations = tf.placeholder(
                tf.float32, [None] + list(observation_space.shape))
            existing_state_in = None
            existing_seq_lens = None

        # Setup the policy
        dist_class, logit_dim = ModelCatalog.get_action_dist(
            action_space, self.config["model"],
            dist_type=self.config["dist_type"])
        prev_actions = ModelCatalog.get_action_placeholder(action_space)
        prev_rewards = tf.placeholder(tf.float32, [None], name="prev_reward")
        self.model = ModelCatalog.get_model(
            {
                "obs": observations,
                "prev_actions": prev_actions,
                "prev_rewards": prev_rewards,
                "is_training": self._get_is_training_placeholder(),
            },
            observation_space,
            logit_dim,
            self.config["model"],
            state_in=existing_state_in,
            seq_lens=existing_seq_lens)
        unpacked_outputs = tf.split(
            self.model.outputs, output_hidden_shape, axis=1)

<<<<<<< HEAD
        dist_inputs = self.model.outputs if self._is_discrete else \
            unpacked_outputs
=======
        dist_inputs = unpacked_outputs if self._is_multidiscrete else \
            self.model.outputs
>>>>>>> 3171c8a7
        action_dist = dist_class(dist_inputs)

        values = self.model.value_function()
        self.var_list = tf.get_collection(tf.GraphKeys.TRAINABLE_VARIABLES,
                                          tf.get_variable_scope().name)

        def make_time_major(tensor, drop_last=False):
            """Swaps batch and trajectory axis.
<<<<<<< HEAD

=======
>>>>>>> 3171c8a7
            Args:
                tensor: A tensor or list of tensors to reshape.
                drop_last: A bool indicating whether to drop the last
                trajectory item.
<<<<<<< HEAD

=======
>>>>>>> 3171c8a7
            Returns:
                res: A tensor with swapped axes or a list of tensors with
                swapped axes.
            """
            if isinstance(tensor, list):
                return [make_time_major(t, drop_last) for t in tensor]

            if self.config["model"]["use_lstm"]:
                B = tf.shape(self.model.seq_lens)[0]
                T = tf.shape(tensor)[0] // B
            else:
                # Important: chop the tensor into batches at known episode cut
                # boundaries. TODO(ekl) this is kind of a hack
                T = self.config["sample_batch_size"]
                B = tf.shape(tensor)[0] // T
            rs = tf.reshape(tensor,
                            tf.concat([[B, T], tf.shape(tensor)[1:]], axis=0))

            # swap B and T axes
            res = tf.transpose(
                rs,
                [1, 0] + list(range(2, 1 + int(tf.shape(tensor).shape[0]))))

            if drop_last:
                return res[:-1]
            return res

        if self.model.state_in:
            max_seq_len = tf.reduce_max(self.model.seq_lens) - 1
            mask = tf.sequence_mask(self.model.seq_lens, max_seq_len)
            mask = tf.reshape(mask, [-1])
        else:
            mask = tf.ones_like(rewards, dtype=tf.bool)

        # Prepare actions for loss
<<<<<<< HEAD
        loss_actions = tf.expand_dims(
            actions, axis=1) if self._is_discrete else actions
        logp_action = actions if self._is_discrete else tf.unstack(
            actions, axis=1)
=======
        loss_actions = actions if self._is_multidiscrete else tf.expand_dims(
            actions, axis=1)  
        logp_action = tf.unstack(
            actions, axis=1) if self._is_multidiscrete else actions
>>>>>>> 3171c8a7

        # Inputs are reshaped from [B * T] => [T - 1, B] for V-trace calc.
        self.loss = VTraceLoss(
            actions=make_time_major(loss_actions, drop_last=True),
            actions_logp=make_time_major(action_dist.logp(logp_action),
                                         drop_last=True),
            actions_entropy=make_time_major(action_dist.entropy(),
                                            drop_last=True),
            dones=make_time_major(dones, drop_last=True),
            behaviour_logits=make_time_major(
                unpacked_behaviour_logits, drop_last=True),
            target_logits=make_time_major(unpacked_outputs, drop_last=True),
            discount=config["gamma"],
            rewards=make_time_major(rewards, drop_last=True),
            values=make_time_major(values, drop_last=True),
            bootstrap_value=make_time_major(values)[-1],
            valid_mask=make_time_major(mask, drop_last=True),
            vf_loss_coeff=self.config["vf_loss_coeff"],
            entropy_coeff=self.config["entropy_coeff"],
            clip_rho_threshold=self.config["vtrace_clip_rho_threshold"],
            clip_pg_rho_threshold=self.config["vtrace_clip_pg_rho_threshold"])

        # KL divergence between worker and learner logits for debugging
        model_dist = MultiCategorical(unpacked_outputs)
        behaviour_dist = MultiCategorical(unpacked_behaviour_logits)

        kls = model_dist.kl(behaviour_dist)
        if len(kls) > 1:
            self.KL_stats = {}

            for i, kl in enumerate(kls):
                self.KL_stats.update({
                    f"mean_KL_{i}": tf.reduce_mean(kl),
                    f"max_KL_{i}": tf.reduce_max(kl),
                    f"median_KL_{i}": tf.contrib.distributions.percentile(
                        kl, 50.0),
                })
        else:
            self.KL_stats = {
                "mean_KL": tf.reduce_mean(kls[0]),
                "max_KL": tf.reduce_max(kls[0]),
                "median_KL": tf.contrib.distributions.percentile(
                    kls[0], 50.0),
            }

        # Initialize TFPolicyGraph
        loss_in = [
            ("actions", actions),
            ("dones", dones),
            ("behaviour_logits", behaviour_logits),
            ("rewards", rewards),
            ("obs", observations),
            ("prev_actions", prev_actions),
            ("prev_rewards", prev_rewards),
        ]
        LearningRateSchedule.__init__(self, self.config["lr"],
                                      self.config["lr_schedule"])
        TFPolicyGraph.__init__(
            self,
            observation_space,
            action_space,
            self.sess,
            obs_input=observations,
            action_sampler=action_dist.sample(),
            loss=self.model.loss() + self.loss.total_loss,
            loss_inputs=loss_in,
            state_inputs=self.model.state_in,
            state_outputs=self.model.state_out,
            prev_action_input=prev_actions,
            prev_reward_input=prev_rewards,
            seq_lens=self.model.seq_lens,
            max_seq_len=self.config["model"]["max_seq_len"],
            batch_divisibility_req=self.config["sample_batch_size"])

        self.sess.run(tf.global_variables_initializer())

        self.stats_fetches = {
            "stats": {
                "cur_lr": tf.cast(self.cur_lr, tf.float64),
                "policy_loss": self.loss.pi_loss,
                "entropy": self.loss.entropy,
                "grad_gnorm": tf.global_norm(self._grads),
                "var_gnorm": tf.global_norm(self.var_list),
                "vf_loss": self.loss.vf_loss,
                "vf_explained_var": explained_variance(
                    tf.reshape(self.loss.vtrace_returns.vs, [-1]),
                    tf.reshape(make_time_major(values, drop_last=True), [-1])),
                **self.KL_stats,
            },
        }

    @override(TFPolicyGraph)
    def copy(self, existing_inputs):
        return VTracePolicyGraph(
            self.observation_space,
            self.action_space,
            self.config,
            existing_inputs=existing_inputs)

    @override(TFPolicyGraph)
    def optimizer(self):
        if self.config["opt_type"] == "adam":
            return tf.train.AdamOptimizer(self.cur_lr)
        else:
            return tf.train.RMSPropOptimizer(self.cur_lr, self.config["decay"],
                                             self.config["momentum"],
                                             self.config["epsilon"])

    @override(TFPolicyGraph)
    def gradients(self, optimizer):
        grads = tf.gradients(self._loss, self.var_list)
        self.grads, _ = tf.clip_by_global_norm(grads, self.config["grad_clip"])
        clipped_grads = list(zip(self.grads, self.var_list))
        return clipped_grads

    @override(TFPolicyGraph)
    def extra_compute_action_fetches(self):
        return {"behaviour_logits": self.model.outputs}

    @override(TFPolicyGraph)
    def extra_compute_grad_fetches(self):
        return self.stats_fetches

    @override(PolicyGraph)
    def postprocess_trajectory(self,
                               sample_batch,
                               other_agent_batches=None,
                               episode=None):
        del sample_batch.data["new_obs"]  # not used, so save some bandwidth
        return sample_batch

    @override(PolicyGraph)
    def get_initial_state(self):
        return self.model.state_init<|MERGE_RESOLUTION|>--- conflicted
+++ resolved
@@ -108,11 +108,7 @@
             "Must use `truncate_episodes` batch mode with V-trace."
         self.config = config
         self.sess = tf.get_default_session()
-<<<<<<< HEAD
-        self._is_discrete = False
-=======
         self._is_multidiscrete = False
->>>>>>> 3171c8a7
         self.grads = None
 
         output_hidden_shape = None
@@ -126,17 +122,10 @@
             existing_seq_lens = existing_inputs[-1]
         else:
             if isinstance(action_space, gym.spaces.Discrete):
-<<<<<<< HEAD
-                self._is_discrete = True
-                output_hidden_shape = [action_space.n]
-            elif isinstance(action_space,
-                            gym.spaces.multi_discrete.MultiDiscrete):
-=======
                 output_hidden_shape = [action_space.n]
             elif isinstance(action_space,
                             gym.spaces.multi_discrete.MultiDiscrete):
                 self._is_multidiscrete = True
->>>>>>> 3171c8a7
                 actions_shape = [None, len(action_space.nvec)]
                 output_hidden_shape = action_space.nvec
             else:
@@ -178,13 +167,8 @@
         unpacked_outputs = tf.split(
             self.model.outputs, output_hidden_shape, axis=1)
 
-<<<<<<< HEAD
-        dist_inputs = self.model.outputs if self._is_discrete else \
-            unpacked_outputs
-=======
         dist_inputs = unpacked_outputs if self._is_multidiscrete else \
             self.model.outputs
->>>>>>> 3171c8a7
         action_dist = dist_class(dist_inputs)
 
         values = self.model.value_function()
@@ -193,18 +177,12 @@
 
         def make_time_major(tensor, drop_last=False):
             """Swaps batch and trajectory axis.
-<<<<<<< HEAD
-
-=======
->>>>>>> 3171c8a7
+
             Args:
                 tensor: A tensor or list of tensors to reshape.
                 drop_last: A bool indicating whether to drop the last
                 trajectory item.
-<<<<<<< HEAD
-
-=======
->>>>>>> 3171c8a7
+
             Returns:
                 res: A tensor with swapped axes or a list of tensors with
                 swapped axes.
@@ -240,17 +218,10 @@
             mask = tf.ones_like(rewards, dtype=tf.bool)
 
         # Prepare actions for loss
-<<<<<<< HEAD
-        loss_actions = tf.expand_dims(
-            actions, axis=1) if self._is_discrete else actions
-        logp_action = actions if self._is_discrete else tf.unstack(
-            actions, axis=1)
-=======
         loss_actions = actions if self._is_multidiscrete else tf.expand_dims(
             actions, axis=1)  
         logp_action = tf.unstack(
             actions, axis=1) if self._is_multidiscrete else actions
->>>>>>> 3171c8a7
 
         # Inputs are reshaped from [B * T] => [T - 1, B] for V-trace calc.
         self.loss = VTraceLoss(
