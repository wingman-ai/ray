--- conflicted
+++ resolved
@@ -175,18 +175,10 @@
 
         def make_time_major(tensor, drop_last=False):
             """Swaps batch and trajectory axis.
-<<<<<<< HEAD
-
-=======
->>>>>>> 5866fd70
             Args:
                 tensor: A tensor or list of tensors to reshape.
                 drop_last: A bool indicating whether to drop the last
                 trajectory item.
-<<<<<<< HEAD
-
-=======
->>>>>>> 5866fd70
             Returns:
                 res: A tensor with swapped axes or a list of tensors with
                 swapped axes.
