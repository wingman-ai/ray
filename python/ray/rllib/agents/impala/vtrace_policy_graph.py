"""Adapted from A3CPolicyGraph to add V-trace.

Keep in sync with changes to A3CPolicyGraph and VtraceSurrogatePolicyGraph."""

from __future__ import absolute_import
from __future__ import division
from __future__ import print_function

import gym
import ray
import numpy as np
import tensorflow as tf
from ray.rllib.agents.impala import vtrace
from ray.rllib.evaluation.policy_graph import PolicyGraph
from ray.rllib.evaluation.tf_policy_graph import TFPolicyGraph, \
    LearningRateSchedule
<<<<<<< HEAD
from ray.rllib.models.action_dist import Categorical, MultiCategorical
=======
from ray.rllib.models.action_dist import MultiCategorical
>>>>>>> 87bfa1cf
from ray.rllib.models.catalog import ModelCatalog
from ray.rllib.utils.annotations import override
from ray.rllib.utils.error import UnsupportedSpaceException
from ray.rllib.utils.explained_variance import explained_variance


class VTraceLoss(object):
    def __init__(self,
                 actions,
                 actions_logp,
                 actions_entropy,
                 dones,
                 behaviour_logits,
                 target_logits,
                 discount,
                 rewards,
                 values,
                 bootstrap_value,
                 valid_mask,
                 vf_loss_coeff=0.5,
                 entropy_coeff=-0.01,
                 clip_rho_threshold=1.0,
                 clip_pg_rho_threshold=1.0):
        """Policy gradient loss with vtrace importance weighting.

        VTraceLoss takes tensors of shape [T, B, ...], where `B` is the
        batch_size. The reason we need to know `B` is for V-trace to properly
        handle episode cut boundaries.

        Args:
            actions: An int32 tensor of shape [T, B, ACTION_SPACE].
            actions_logp: A float32 tensor of shape [T, B].
            actions_entropy: A float32 tensor of shape [T, B].
            dones: A bool tensor of shape [T, B].
            behaviour_logits: A list with length of ACTION_SPACE of float32
                tensors of shapes
                [T, B, ACTION_SPACE[0]],
                ...,
                [T, B, ACTION_SPACE[-1]]
            target_logits: A list with length of ACTION_SPACE of float32
                tensors of shapes
                [T, B, ACTION_SPACE[0]],
                ...,
                [T, B, ACTION_SPACE[-1]]
            discount: A float32 scalar.
            rewards: A float32 tensor of shape [T, B].
            values: A float32 tensor of shape [T, B].
            bootstrap_value: A float32 tensor of shape [B].
            valid_mask: A bool tensor of valid RNN input elements (#2992).
        """

        # Compute vtrace on the CPU for better perf.
        with tf.device("/cpu:0"):
            self.vtrace_returns = vtrace.multi_from_logits(
                behaviour_policy_logits=behaviour_logits,
                target_policy_logits=target_logits,
                actions=tf.unstack(tf.cast(actions, tf.int32), axis=2),
                discounts=tf.to_float(~dones) * discount,
                rewards=rewards,
                values=values,
                bootstrap_value=bootstrap_value,
                clip_rho_threshold=tf.cast(clip_rho_threshold, tf.float32),
                clip_pg_rho_threshold=tf.cast(clip_pg_rho_threshold,
                                              tf.float32))

        # The policy gradients loss
        self.pi_loss = -tf.reduce_sum(
            tf.boolean_mask(actions_logp * self.vtrace_returns.pg_advantages,
                            valid_mask))

        # The baseline loss
        delta = tf.boolean_mask(values - self.vtrace_returns.vs, valid_mask)
        self.vf_loss = 0.5 * tf.reduce_sum(tf.square(delta))

        # The entropy loss
        self.entropy = tf.reduce_sum(
            tf.boolean_mask(actions_entropy, valid_mask))

        # The summed weighted loss
        self.total_loss = (self.pi_loss + self.vf_loss * vf_loss_coeff +
                           self.entropy * entropy_coeff)


class VTracePolicyGraph(LearningRateSchedule, TFPolicyGraph):
    def __init__(self,
                 observation_space,
                 action_space,
                 config,
                 existing_inputs=None):
        config = dict(ray.rllib.agents.impala.impala.DEFAULT_CONFIG, **config)
        assert config["batch_mode"] == "truncate_episodes", \
            "Must use `truncate_episodes` batch mode with V-trace."
        self.config = config
        self.sess = tf.get_default_session()
        self.grads = None

        if isinstance(action_space, gym.spaces.Discrete):
            is_multidiscrete = False
            actions_shape = [None]
            output_hidden_shape = [action_space.n]
        elif isinstance(action_space, gym.spaces.multi_discrete.MultiDiscrete):
            is_multidiscrete = True
            actions_shape = [None, len(action_space.nvec)]
            output_hidden_shape = action_space.nvec.astype(np.int32)
        else:
            raise UnsupportedSpaceException(
                "Action space {} is not supported for IMPALA.".format(
                    action_space))

        # Create input placeholders
        if existing_inputs:
            actions, dones, behaviour_logits, rewards, observations, \
                prev_actions, prev_rewards = existing_inputs[:7]
            existing_state_in = existing_inputs[7:-1]
            existing_seq_lens = existing_inputs[-1]
        else:
            actions = tf.placeholder(tf.int64, actions_shape, name="ac")
            dones = tf.placeholder(tf.bool, [None], name="dones")
            rewards = tf.placeholder(tf.float32, [None], name="rewards")
            behaviour_logits = tf.placeholder(
                tf.float32, [None, sum(output_hidden_shape)],
                name="behaviour_logits")
            observations = tf.placeholder(
                tf.float32, [None] + list(observation_space.shape))
            existing_state_in = None
            existing_seq_lens = None

        # Unpack behaviour logits
        unpacked_behaviour_logits = tf.split(
            behaviour_logits, output_hidden_shape, axis=1)

        # Setup the policy
        dist_class, logit_dim = ModelCatalog.get_action_dist(
            action_space, self.config["model"])
        prev_actions = ModelCatalog.get_action_placeholder(action_space)
        prev_rewards = tf.placeholder(tf.float32, [None], name="prev_reward")
        self.model = ModelCatalog.get_model(
            {
                "obs": observations,
                "prev_actions": prev_actions,
                "prev_rewards": prev_rewards,
                "is_training": self._get_is_training_placeholder(),
            },
            observation_space,
            action_space,
            logit_dim,
            self.config["model"],
            state_in=existing_state_in,
            seq_lens=existing_seq_lens)
        unpacked_outputs = tf.split(
            self.model.outputs, output_hidden_shape, axis=1)

        dist_inputs = unpacked_outputs if is_multidiscrete else \
            self.model.outputs
        action_dist = dist_class(dist_inputs)

        values = self.model.value_function()
        self.var_list = tf.get_collection(tf.GraphKeys.TRAINABLE_VARIABLES,
                                          tf.get_variable_scope().name)

        def make_time_major(tensor, drop_last=False):
            """Swaps batch and trajectory axis.
            Args:
                tensor: A tensor or list of tensors to reshape.
                drop_last: A bool indicating whether to drop the last
                trajectory item.
            Returns:
                res: A tensor with swapped axes or a list of tensors with
                swapped axes.
            """
            if isinstance(tensor, list):
                return [make_time_major(t, drop_last) for t in tensor]

            if self.model.state_init:
                B = tf.shape(self.model.seq_lens)[0]
                T = tf.shape(tensor)[0] // B
            else:
                # Important: chop the tensor into batches at known episode cut
                # boundaries. TODO(ekl) this is kind of a hack
                T = self.config["sample_batch_size"]
                B = tf.shape(tensor)[0] // T
            rs = tf.reshape(tensor,
                            tf.concat([[B, T], tf.shape(tensor)[1:]], axis=0))

            # swap B and T axes
            res = tf.transpose(
                rs,
                [1, 0] + list(range(2, 1 + int(tf.shape(tensor).shape[0]))))

            if drop_last:
                return res[:-1]
            return res

        if self.model.state_in:
            max_seq_len = tf.reduce_max(self.model.seq_lens) - 1
            mask = tf.sequence_mask(self.model.seq_lens, max_seq_len)
            mask = tf.reshape(mask, [-1])
        else:
            mask = tf.ones_like(rewards, dtype=tf.bool)

        # Prepare actions for loss
        loss_actions = actions if is_multidiscrete else tf.expand_dims(
            actions, axis=1)

<<<<<<< HEAD
        if isinstance(action_dist, MultiCategorical):
            action_dist_inputs = list(map(lambda c: c.inputs, action_dist.cats))
        elif isinstance(action_dist, Categorical):
            action_dist_inputs = [action_dist.inputs]
        else:
            raise ValueError('Not supported action_dist distribution')

        action_probs = [tf.nn.softmax(adi, axis=1) for adi in action_dist_inputs]
        action_probs_means = [tf.reduce_mean(ap, axis=0) for ap in action_probs]
        action_probs_max = [tf.reduce_max(apm) for apm in action_probs_means]
        action_probs_min = [tf.reduce_min(apm) for apm in action_probs_means]
        values_mean = tf.reduce_mean(values)

=======
>>>>>>> 87bfa1cf
        # Inputs are reshaped from [B * T] => [T - 1, B] for V-trace calc.
        self.loss = VTraceLoss(
            actions=make_time_major(loss_actions, drop_last=True),
            actions_logp=make_time_major(
                action_dist.logp(actions), drop_last=True),
            actions_entropy=make_time_major(
                action_dist.entropy(), drop_last=True),
            dones=make_time_major(dones, drop_last=True),
            behaviour_logits=make_time_major(
                unpacked_behaviour_logits, drop_last=True),
            target_logits=make_time_major(unpacked_outputs, drop_last=True),
            discount=config["gamma"],
            rewards=make_time_major(rewards, drop_last=True),
            values=make_time_major(values, drop_last=True),
            bootstrap_value=make_time_major(values)[-1],
            valid_mask=make_time_major(mask, drop_last=True),
            vf_loss_coeff=self.config["vf_loss_coeff"],
            entropy_coeff=self.config["entropy_coeff"],
            clip_rho_threshold=self.config["vtrace_clip_rho_threshold"],
            clip_pg_rho_threshold=self.config["vtrace_clip_pg_rho_threshold"])

        vtrace_pg_advantages_mean = tf.reduce_mean(self.loss.vtrace_returns.pg_advantages)
        vtrace_vs_mean = tf.reduce_mean(self.loss.vtrace_returns.vs)

        # KL divergence between worker and learner logits for debugging
        model_dist = MultiCategorical(unpacked_outputs)
        behaviour_dist = MultiCategorical(unpacked_behaviour_logits)

        kls = model_dist.kl(behaviour_dist)
        if len(kls) > 1:
            self.KL_stats = {}

            for i, kl in enumerate(kls):
                self.KL_stats.update({
                    "mean_KL_{}".format(i): tf.reduce_mean(kl),
                    "max_KL_{}".format(i): tf.reduce_max(kl),
                    "median_KL_{}".format(i): tf.contrib.distributions.
                    percentile(kl, 50.0),
                })
        else:
            self.KL_stats = {
                "mean_KL": tf.reduce_mean(kls[0]),
                "max_KL": tf.reduce_max(kls[0]),
                "median_KL": tf.contrib.distributions.percentile(kls[0], 50.0),
            }

        # Initialize TFPolicyGraph
        loss_in = [
            ("actions", actions),
            ("dones", dones),
            ("behaviour_logits", behaviour_logits),
            ("rewards", rewards),
            ("obs", observations),
            ("prev_actions", prev_actions),
            ("prev_rewards", prev_rewards),
        ]
        LearningRateSchedule.__init__(self, self.config["lr"],
                                      self.config["lr_schedule"])
        TFPolicyGraph.__init__(
            self,
            observation_space,
            action_space,
            self.sess,
            obs_input=observations,
            action_sampler=action_dist.sample(),
            action_prob=action_dist.sampled_action_prob(),
            loss=self.loss.total_loss,
            model=self.model,
            loss_inputs=loss_in,
            state_inputs=self.model.state_in,
            state_outputs=self.model.state_out,
            prev_action_input=prev_actions,
            prev_reward_input=prev_rewards,
            seq_lens=self.model.seq_lens,
            max_seq_len=self.config["model"]["max_seq_len"],
            batch_divisibility_req=self.config["sample_batch_size"])

        pi_loss_abs = tf.abs(self.loss.pi_loss)
        vf_loss_abs = tf.abs(self.loss.vf_loss * self.config["vf_loss_coeff"])
        en_loss_abs = tf.abs(self.loss.entropy * self.config["entropy_coeff"])
        total_influence_loss = pi_loss_abs + vf_loss_abs + en_loss_abs

        if hasattr(self.model, 'lp_loss'):
            lp_loss_abs = tf.abs(self.model.lp_loss)
            total_influence_loss += lp_loss_abs
        if hasattr(self.model, 'tae_loss'):
            tae_loss_abs = tf.abs(self.model.tae_loss)
            total_influence_loss += tae_loss_abs

        influence_stats = {
            "total_influence_loss": total_influence_loss,
            "influence_pi_loss": pi_loss_abs / total_influence_loss,
            "influence_vf_loss": vf_loss_abs / total_influence_loss,
            "influence_en_loss": en_loss_abs / total_influence_loss,
        }

        if hasattr(self.model, 'lp_loss'):
            influence_stats.update({
                "influence_lp_loss": lp_loss_abs / total_influence_loss,
            })
        if hasattr(self.model, 'tae_loss'):
            influence_stats.update({
                "influence_tae_loss": tae_loss_abs / total_influence_loss,
            })

        self.sess.run(tf.global_variables_initializer())

        self.stats_fetches = {
            "stats": dict({
                "cur_lr": tf.cast(self.cur_lr, tf.float64),
                "policy_loss": self.loss.pi_loss,
                "entropy": self.loss.entropy,
                "grad_gnorm": tf.global_norm(self._grads),
                "var_gnorm": tf.global_norm(self.var_list),
                "vf_loss": self.loss.vf_loss,
                "vf_explained_var": explained_variance(
                    tf.reshape(self.loss.vtrace_returns.vs, [-1]),
                    tf.reshape(make_time_major(values, drop_last=True), [-1])),
<<<<<<< HEAD
                "values_mean": values_mean,
                "vtrace_pg_advantages_mean": vtrace_pg_advantages_mean,
                "vtrace_vs_mean": vtrace_vs_mean,
            },
            **self.KL_stats,
            **dict([(v.name + '_mean', tf.reduce_mean(g)) for g, v in self._grads_and_vars]),
            **dict([(v.name + '_min', tf.reduce_min(g)) for g, v in self._grads_and_vars]),
            **dict([(v.name + '_max', tf.reduce_max(g)) for g, v in self._grads_and_vars]),
            **dict([(f'action_probs_min{i}', action_probs_min[i]) for i in range(len(action_probs_min))]),
            **dict([(f'action_probs_max{i}', action_probs_max[i]) for i in range(len(action_probs_max))]),
            **influence_stats),
=======
            }, **self.KL_stats),
>>>>>>> 87bfa1cf
        }

    @override(TFPolicyGraph)
    def copy(self, existing_inputs):
        return VTracePolicyGraph(
            self.observation_space,
            self.action_space,
            self.config,
            existing_inputs=existing_inputs)

    @override(TFPolicyGraph)
    def optimizer(self):
        if self.config["opt_type"] == "adam":
            return tf.train.AdamOptimizer(self.cur_lr)
        else:
            return tf.train.RMSPropOptimizer(self.cur_lr, self.config["decay"],
                                             self.config["momentum"],
                                             self.config["epsilon"])

    @override(TFPolicyGraph)
    def gradients(self, optimizer):
        grads = tf.gradients(self._loss, self.var_list)
        self.grads, _ = tf.clip_by_global_norm(grads, self.config["grad_clip"])
        clipped_grads = list(zip(self.grads, self.var_list))
        return clipped_grads

    @override(TFPolicyGraph)
    def extra_compute_action_fetches(self):
        return dict(
            TFPolicyGraph.extra_compute_action_fetches(self),
            **{"behaviour_logits": self.model.outputs})

    @override(TFPolicyGraph)
    def extra_compute_grad_fetches(self):
        return self.stats_fetches

    @override(PolicyGraph)
    def postprocess_trajectory(self,
                               sample_batch,
                               other_agent_batches=None,
                               episode=None):
        del sample_batch.data["new_obs"]  # not used, so save some bandwidth
        return sample_batch

    @override(PolicyGraph)
    def get_initial_state(self):
        return self.model.state_init<|MERGE_RESOLUTION|>--- conflicted
+++ resolved
@@ -7,18 +7,14 @@
 from __future__ import print_function
 
 import gym
+import numpy as np
 import ray
-import numpy as np
 import tensorflow as tf
 from ray.rllib.agents.impala import vtrace
 from ray.rllib.evaluation.policy_graph import PolicyGraph
 from ray.rllib.evaluation.tf_policy_graph import TFPolicyGraph, \
     LearningRateSchedule
-<<<<<<< HEAD
-from ray.rllib.models.action_dist import Categorical, MultiCategorical
-=======
-from ray.rllib.models.action_dist import MultiCategorical
->>>>>>> 87bfa1cf
+from ray.rllib.models.action_dist import MultiCategorical, Categorical
 from ray.rllib.models.catalog import ModelCatalog
 from ray.rllib.utils.annotations import override
 from ray.rllib.utils.error import UnsupportedSpaceException
@@ -223,7 +219,6 @@
         loss_actions = actions if is_multidiscrete else tf.expand_dims(
             actions, axis=1)
 
-<<<<<<< HEAD
         if isinstance(action_dist, MultiCategorical):
             action_dist_inputs = list(map(lambda c: c.inputs, action_dist.cats))
         elif isinstance(action_dist, Categorical):
@@ -237,8 +232,6 @@
         action_probs_min = [tf.reduce_min(apm) for apm in action_probs_means]
         values_mean = tf.reduce_mean(values)
 
-=======
->>>>>>> 87bfa1cf
         # Inputs are reshaped from [B * T] => [T - 1, B] for V-trace calc.
         self.loss = VTraceLoss(
             actions=make_time_major(loss_actions, drop_last=True),
@@ -357,7 +350,6 @@
                 "vf_explained_var": explained_variance(
                     tf.reshape(self.loss.vtrace_returns.vs, [-1]),
                     tf.reshape(make_time_major(values, drop_last=True), [-1])),
-<<<<<<< HEAD
                 "values_mean": values_mean,
                 "vtrace_pg_advantages_mean": vtrace_pg_advantages_mean,
                 "vtrace_vs_mean": vtrace_vs_mean,
@@ -369,9 +361,6 @@
             **dict([(f'action_probs_min{i}', action_probs_min[i]) for i in range(len(action_probs_min))]),
             **dict([(f'action_probs_max{i}', action_probs_max[i]) for i in range(len(action_probs_max))]),
             **influence_stats),
-=======
-            }, **self.KL_stats),
->>>>>>> 87bfa1cf
         }
 
     @override(TFPolicyGraph)
