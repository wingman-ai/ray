--- conflicted
+++ resolved
@@ -236,11 +236,7 @@
 
         def make_time_major(tensor, drop_last=False):
             with tf.name_scope('make_time_major'):
-<<<<<<< HEAD
                 return _make_time_major(tensor, drop_last=False)
-=======
-                _make_time_major(tensor, drop_last=False)
->>>>>>> 98a95d93
 
         if self.model.state_in:
             max_seq_len = tf.reduce_max(self.model.seq_lens) - 1
@@ -361,15 +357,9 @@
 
             influence_stats = {
                 "total_influence_loss": total_influence_loss,
-<<<<<<< HEAD
-                "influence_pi_loss": pi_loss_abs / total_influence_loss,
-                "influence_vf_loss": vf_loss_abs / total_influence_loss,
-                "influence_en_loss": en_loss_abs / total_influence_loss,
-=======
                 "influence_policy_loss": pi_loss_abs / total_influence_loss,
                 "influence_vf_loss": vf_loss_abs / total_influence_loss,
                 "influence_entropy_loss": en_loss_abs / total_influence_loss,
->>>>>>> 98a95d93
             }
 
             if hasattr(self.model, 'lp_loss'):
