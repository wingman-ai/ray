"""Adapted from A3CPolicyGraph to add V-trace.

Keep in sync with changes to A3CPolicyGraph and VtraceSurrogatePolicyGraph."""

from __future__ import absolute_import
from __future__ import division
from __future__ import print_function

import gym
import numpy as np
<<<<<<< HEAD
import ray
import tensorflow as tf
=======
>>>>>>> c5161a2c
from ray.rllib.agents.impala import vtrace
from ray.rllib.evaluation.metrics import LEARNER_STATS_KEY
from ray.rllib.evaluation.policy_graph import PolicyGraph
from ray.rllib.evaluation.sample_batch import SampleBatch
from ray.rllib.evaluation.tf_policy_graph import TFPolicyGraph, \
    LearningRateSchedule
from ray.rllib.models.action_dist import MultiCategorical, Categorical
from ray.rllib.models.catalog import ModelCatalog
from ray.rllib.utils.annotations import override
from ray.rllib.utils.error import UnsupportedSpaceException
from ray.rllib.utils.explained_variance import explained_variance
from ray.rllib.utils import try_import_tf

tf = try_import_tf()

# Frozen logits of the policy that computed the action
BEHAVIOUR_LOGITS = "behaviour_logits"


class VTraceLoss(object):
    def __init__(self,
                 actions,
                 actions_logp,
                 actions_entropy,
                 dones,
                 behaviour_logits,
                 target_logits,
                 discount,
                 rewards,
                 values,
                 bootstrap_value,
                 valid_mask,
                 vf_loss_coeff=0.5,
                 entropy_coeff=0.01,
                 clip_rho_threshold=1.0,
                 clip_pg_rho_threshold=1.0):
        """Policy gradient loss with vtrace importance weighting.

        VTraceLoss takes tensors of shape [T, B, ...], where `B` is the
        batch_size. The reason we need to know `B` is for V-trace to properly
        handle episode cut boundaries.

        Args:
            actions: An int32 tensor of shape [T, B, ACTION_SPACE].
            actions_logp: A float32 tensor of shape [T, B].
            actions_entropy: A float32 tensor of shape [T, B].
            dones: A bool tensor of shape [T, B].
            behaviour_logits: A list with length of ACTION_SPACE of float32
                tensors of shapes
                [T, B, ACTION_SPACE[0]],
                ...,
                [T, B, ACTION_SPACE[-1]]
            target_logits: A list with length of ACTION_SPACE of float32
                tensors of shapes
                [T, B, ACTION_SPACE[0]],
                ...,
                [T, B, ACTION_SPACE[-1]]
            discount: A float32 scalar.
            rewards: A float32 tensor of shape [T, B].
            values: A float32 tensor of shape [T, B].
            bootstrap_value: A float32 tensor of shape [B].
            valid_mask: A bool tensor of valid RNN input elements (#2992).
        """

        # Compute vtrace on the CPU for better perf.
        with tf.device("/cpu:0"):
            self.vtrace_returns = vtrace.multi_from_logits(
                behaviour_policy_logits=behaviour_logits,
                target_policy_logits=target_logits,
                actions=tf.unstack(tf.cast(actions, tf.int32), axis=2),
                discounts=tf.to_float(~dones) * discount,
                rewards=rewards,
                values=values,
                bootstrap_value=bootstrap_value,
                clip_rho_threshold=tf.cast(clip_rho_threshold, tf.float32),
                clip_pg_rho_threshold=tf.cast(clip_pg_rho_threshold,
                                              tf.float32))

        # The policy gradients loss
        self.pi_loss = -tf.reduce_sum(
            tf.boolean_mask(actions_logp * self.vtrace_returns.pg_advantages,
                            valid_mask), name='pi_loss')

        # The baseline loss
        delta = tf.boolean_mask(values - self.vtrace_returns.vs, valid_mask)
        self.vf_loss = tf.math.multiply(0.5, tf.reduce_sum(tf.square(delta)), name='vf_loss')

        # The entropy loss
        self.entropy = tf.reduce_sum(
            tf.boolean_mask(actions_entropy, valid_mask), name='entropy_loss')

        # The summed weighted loss
        self.total_loss = tf.math.add(self.pi_loss, self.vf_loss * vf_loss_coeff - self.entropy * entropy_coeff,
                                      name='total_loss')


class VTracePostprocessing(object):
    """Adds the policy logits to the trajectory."""

    @override(TFPolicyGraph)
    def extra_compute_action_fetches(self):
        return dict(
            TFPolicyGraph.extra_compute_action_fetches(self),
            **{BEHAVIOUR_LOGITS: self.model.outputs})

    @override(PolicyGraph)
    def postprocess_trajectory(self,
                               sample_batch,
                               other_agent_batches=None,
                               episode=None):
        # not used, so save some bandwidth
        del sample_batch.data[SampleBatch.NEXT_OBS]
        return sample_batch


class VTracePolicyGraph(LearningRateSchedule, VTracePostprocessing,
                        TFPolicyGraph):
    def __init__(self,
                 observation_space,
                 action_space,
                 config,
                 existing_inputs=None):
        config = dict(ray.rllib.agents.impala.impala.DEFAULT_CONFIG, **config)
        assert config["batch_mode"] == "truncate_episodes", \
            "Must use `truncate_episodes` batch mode with V-trace."
        self.config = config
        self.sess = tf.get_default_session()
        self.grads = None

        if isinstance(action_space, gym.spaces.Discrete):
            is_multidiscrete = False
            actions_shape = [None]
            output_hidden_shape = [action_space.n]
        elif isinstance(action_space, gym.spaces.multi_discrete.MultiDiscrete):
            is_multidiscrete = True
            actions_shape = [None, len(action_space.nvec)]
            output_hidden_shape = action_space.nvec.astype(np.int32)
        else:
            raise UnsupportedSpaceException(
                "Action space {} is not supported for IMPALA.".format(
                    action_space))

        # Create input placeholders
        if existing_inputs:
            actions, dones, behaviour_logits, rewards, observations, \
                prev_actions, prev_rewards = existing_inputs[:7]
            existing_state_in = existing_inputs[7:-1]
            existing_seq_lens = existing_inputs[-1]
        else:
            actions = tf.placeholder(tf.int64, actions_shape, name="ac")
            dones = tf.placeholder(tf.bool, [None], name="dones")
            rewards = tf.placeholder(tf.float32, [None], name="rewards")
            behaviour_logits = tf.placeholder(
                tf.float32, [None, sum(output_hidden_shape)],
                name="behaviour_logits")
            observations = tf.placeholder(
                tf.float32, [None] + list(observation_space.shape),
                name='observations')
            existing_state_in = None
            existing_seq_lens = None

        # Unpack behaviour logits
        unpacked_behaviour_logits = tf.split(
            behaviour_logits, output_hidden_shape, axis=1)

        # Setup the policy
        dist_class, logit_dim = ModelCatalog.get_action_dist(
            action_space, self.config["model"])
        prev_actions = ModelCatalog.get_action_placeholder(action_space)
        prev_rewards = tf.placeholder(tf.float32, [None], name="prev_reward")
        self.model = ModelCatalog.get_model(
            {
                "obs": observations,
                "prev_actions": prev_actions,
                "prev_rewards": prev_rewards,
                "is_training": self._get_is_training_placeholder(),
            },
            observation_space,
            action_space,
            logit_dim,
            self.config["model"],
            state_in=existing_state_in,
            seq_lens=existing_seq_lens)
        unpacked_outputs = tf.split(
            self.model.outputs, output_hidden_shape, axis=1)

        dist_inputs = unpacked_outputs if is_multidiscrete else \
            self.model.outputs
        action_dist = dist_class(dist_inputs)

        values = self.model.value_function()
        self.var_list = tf.get_collection(tf.GraphKeys.TRAINABLE_VARIABLES,
                                          tf.get_variable_scope().name)

        def _make_time_major(tensor, drop_last=False):
            """Swaps batch and trajectory axis.
            Args:
                tensor: A tensor or list of tensors to reshape.
                drop_last: A bool indicating whether to drop the last
                trajectory item.
            Returns:
                res: A tensor with swapped axes or a list of tensors with
                swapped axes.
            """
            if isinstance(tensor, list):
                return [_make_time_major(t, drop_last) for t in tensor]

            if self.model.state_init:
                B = tf.shape(self.model.seq_lens)[0]
                T = tf.shape(tensor)[0] // B
            else:
                # Important: chop the tensor into batches at known episode cut
                # boundaries. TODO(ekl) this is kind of a hack
                T = self.config["sample_batch_size"]
                B = tf.shape(tensor)[0] // T
            rs = tf.reshape(tensor,
                            tf.concat([[B, T], tf.shape(tensor)[1:]], axis=0))

            # swap B and T axes
            res = tf.transpose(
                rs,
                [1, 0] + list(range(2, 1 + int(tf.shape(tensor).shape[0]))))

            if drop_last:
                return res[:-1]
            return res

        def make_time_major(tensor, drop_last=False):
            with tf.name_scope('make_time_major'):
                return _make_time_major(tensor, drop_last=False)

        if self.model.state_in:
            max_seq_len = tf.reduce_max(self.model.seq_lens) - 1
            mask = tf.sequence_mask(self.model.seq_lens, max_seq_len)
            mask = tf.reshape(mask, [-1])
        else:
            mask = tf.ones_like(rewards, dtype=tf.bool)

        # Prepare actions for loss
        loss_actions = actions if is_multidiscrete else tf.expand_dims(
            actions, axis=1)

        if isinstance(action_dist, MultiCategorical):
            action_dist_inputs = list(map(lambda c: c.inputs, action_dist.cats))
        elif isinstance(action_dist, Categorical):
            action_dist_inputs = [action_dist.inputs]
        else:
            raise ValueError('Not supported action_dist distribution')

        # Inputs are reshaped from [B * T] => [T - 1, B] for V-trace calc.
        with tf.name_scope('vtrace_loss'):
            self.loss = VTraceLoss(
                actions=make_time_major(loss_actions, drop_last=True),
                actions_logp=make_time_major(
                    action_dist.logp(actions), drop_last=True),
                actions_entropy=make_time_major(
                    action_dist.entropy(), drop_last=True),
                dones=make_time_major(dones, drop_last=True),
                behaviour_logits=make_time_major(
                    unpacked_behaviour_logits, drop_last=True),
                target_logits=make_time_major(unpacked_outputs, drop_last=True),
                discount=config["gamma"],
                rewards=make_time_major(rewards, drop_last=True),
                values=make_time_major(values, drop_last=True),
                bootstrap_value=make_time_major(values)[-1],
                valid_mask=make_time_major(mask, drop_last=True),
                vf_loss_coeff=self.config["vf_loss_coeff"],
                entropy_coeff=self.config["entropy_coeff"],
                clip_rho_threshold=self.config["vtrace_clip_rho_threshold"],
                clip_pg_rho_threshold=self.config["vtrace_clip_pg_rho_threshold"])

        # Initialize TFPolicyGraph
        loss_in = [
            (SampleBatch.ACTIONS, actions),
            (SampleBatch.DONES, dones),
            (BEHAVIOUR_LOGITS, behaviour_logits),
            (SampleBatch.REWARDS, rewards),
            (SampleBatch.CUR_OBS, observations),
            (SampleBatch.PREV_ACTIONS, prev_actions),
            (SampleBatch.PREV_REWARDS, prev_rewards),
        ]

        LearningRateSchedule.__init__(self, self.config["lr"],
                                      self.config["lr_schedule"])

        with tf.name_scope('TFPolicyGraph.__init__'):
            TFPolicyGraph.__init__(
                self,
                observation_space,
                action_space,
                self.sess,
                obs_input=observations,
                action_sampler=action_dist.sample(),
                action_prob=action_dist.sampled_action_prob(),
                loss=self.loss.total_loss,
                model=self.model,
                loss_inputs=loss_in,
                state_inputs=self.model.state_in,
                state_outputs=self.model.state_out,
                prev_action_input=prev_actions,
                prev_reward_input=prev_rewards,
                seq_lens=self.model.seq_lens,
                max_seq_len=self.config["model"]["max_seq_len"],
                batch_divisibility_req=self.config["sample_batch_size"])

        with tf.name_scope('stats_fetches'):
            # KL divergence between worker and learner logits for debugging
            model_dist = MultiCategorical(unpacked_outputs)
            behaviour_dist = MultiCategorical(unpacked_behaviour_logits)

            kls = model_dist.kl(behaviour_dist)
            if len(kls) > 1:
                self.KL_stats = {}

                for i, kl in enumerate(kls):
                    self.KL_stats.update({
                        "mean_KL_{}".format(i): tf.reduce_mean(kl),
                        "max_KL_{}".format(i): tf.reduce_max(kl),
                        "median_KL_{}".format(i): tf.contrib.distributions.
                        percentile(kl, 50.0),
                    })
            else:
                self.KL_stats = {
                    "mean_KL": tf.reduce_mean(kls[0]),
                    "max_KL": tf.reduce_max(kls[0]),
                    "median_KL": tf.contrib.distributions.percentile(kls[0], 50.0),
                }

            action_probs = [tf.nn.softmax(adi, axis=1) for adi in action_dist_inputs]
            action_probs_means = [tf.reduce_mean(ap, axis=0) for ap in action_probs]
            action_probs_max = [tf.reduce_max(apm) for apm in action_probs_means]
            action_probs_min = [tf.reduce_min(apm) for apm in action_probs_means]
            values_mean = tf.reduce_mean(values)
            vtrace_pg_advantages_mean = tf.reduce_mean(self.loss.vtrace_returns.pg_advantages)
            vtrace_vs_mean = tf.reduce_mean(self.loss.vtrace_returns.vs)

            pi_loss_abs = tf.abs(self.loss.pi_loss)
            vf_loss_abs = tf.abs(self.loss.vf_loss * self.config["vf_loss_coeff"])
            en_loss_abs = tf.abs(self.loss.entropy * self.config["entropy_coeff"])
            total_influence_loss = pi_loss_abs + vf_loss_abs + en_loss_abs

            if hasattr(self.model, 'lp_loss'):
                lp_loss_abs = tf.abs(self.model.lp_loss)
                total_influence_loss += lp_loss_abs
            if hasattr(self.model, 'tae_loss'):
                tae_loss_abs = tf.abs(self.model.tae_loss)
                total_influence_loss += tae_loss_abs

            influence_stats = {
                "total_influence_loss": total_influence_loss,
                "influence_policy_loss": pi_loss_abs / total_influence_loss,
                "influence_vf_loss": vf_loss_abs / total_influence_loss,
                "influence_entropy_loss": en_loss_abs / total_influence_loss,
            }

            if hasattr(self.model, 'lp_loss'):
                influence_stats.update({
                    "influence_lp_loss": lp_loss_abs / total_influence_loss,
                })
            if hasattr(self.model, 'tae_loss'):
                influence_stats.update({
                    "influence_tae_loss": tae_loss_abs / total_influence_loss,
                })

            self.sess.run(tf.global_variables_initializer())

            self.stats_fetches = {
                LEARNER_STATS_KEY: dict({
                    "cur_lr": tf.cast(self.cur_lr, tf.float64),
                    "policy_loss": self.loss.pi_loss,
                    "vf_loss": self.loss.vf_loss * self.config["vf_loss_coeff"],
                    "entropy_loss": self.loss.entropy * self.config["entropy_coeff"],
                    "grad_gnorm": tf.global_norm(self._grads),
                    "var_gnorm": tf.global_norm(self.var_list),
                    "vf_explained_var": explained_variance(
                        tf.reshape(self.loss.vtrace_returns.vs, [-1]),
                        tf.reshape(make_time_major(values, drop_last=True), [-1])),
                    "values_mean": values_mean,
                    "vtrace_pg_advantages_mean": vtrace_pg_advantages_mean,
                    "vtrace_vs_mean": vtrace_vs_mean,
                },
                **self.KL_stats,
                **influence_stats,
                **dict([(v.name + '_gradient_mean', tf.reduce_mean(g)) for g, v in self._grads_and_vars]),
                **dict([(v.name + '_gradient_min', tf.reduce_min(g)) for g, v in self._grads_and_vars]),
                **dict([(v.name + '_gradient_max', tf.reduce_max(g)) for g, v in self._grads_and_vars]),
                **dict([(v.name + '_activation_mean', tf.reduce_mean(v)) for _, v in self._grads_and_vars]),
                **dict([(v.name + '_activation_min', tf.reduce_min(v)) for _, v in self._grads_and_vars]),
                **dict([(v.name + '_activation_max', tf.reduce_max(v)) for _, v in self._grads_and_vars]),
                **dict([(f'action_probs_min{i}', action_probs_min[i]) for i in range(len(action_probs_min))]),
                **dict([(f'action_probs_max{i}', action_probs_max[i]) for i in range(len(action_probs_max))]),
                ),
            }

    @override(TFPolicyGraph)
    def copy(self, existing_inputs):
        return VTracePolicyGraph(
            self.observation_space,
            self.action_space,
            self.config,
            existing_inputs=existing_inputs)

    @override(TFPolicyGraph)
    def optimizer(self):
        if self.config["opt_type"] == "adam":
            return tf.train.AdamOptimizer(self.cur_lr)
        else:
            return tf.train.RMSPropOptimizer(self.cur_lr, self.config["decay"],
                                             self.config["momentum"],
                                             self.config["epsilon"])

    @override(TFPolicyGraph)
    def gradients(self, optimizer, loss):
        grads = tf.gradients(loss, self.var_list)
        self.grads, _ = tf.clip_by_global_norm(grads, self.config["grad_clip"])
        clipped_grads = list(zip(self.grads, self.var_list))
        return clipped_grads

    @override(TFPolicyGraph)
    def extra_compute_grad_fetches(self):
        return self.stats_fetches

    @override(PolicyGraph)
    def get_initial_state(self):
        return self.model.state_init<|MERGE_RESOLUTION|>--- conflicted
+++ resolved
@@ -7,12 +7,8 @@
 from __future__ import print_function
 
 import gym
+import ray
 import numpy as np
-<<<<<<< HEAD
-import ray
-import tensorflow as tf
-=======
->>>>>>> c5161a2c
 from ray.rllib.agents.impala import vtrace
 from ray.rllib.evaluation.metrics import LEARNER_STATS_KEY
 from ray.rllib.evaluation.policy_graph import PolicyGraph
