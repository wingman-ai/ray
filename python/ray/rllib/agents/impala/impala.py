--- conflicted
+++ resolved
@@ -119,16 +119,14 @@
         self.local_evaluator = self.make_local_evaluator(
             self.env_creator, policy_cls)
 
-<<<<<<< HEAD
         graph = self.local_evaluator.policy_map[DEFAULT_POLICY_ID].sess.graph
         writer = tf.summary.FileWriter(self._result_logger.logdir, graph)
         writer.close()
-=======
+
         if self.config["num_aggregation_workers"] > 0:
             # Create co-located aggregator actors first for placement pref
             aggregators = TreeAggregator.precreate_aggregators(
                 self.config["num_aggregation_workers"])
->>>>>>> c1f44e80
 
         self.remote_evaluators = self.make_remote_evaluators(
             env_creator, policy_cls, config["num_workers"])
