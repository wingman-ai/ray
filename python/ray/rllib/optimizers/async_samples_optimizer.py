--- conflicted
+++ resolved
@@ -123,17 +123,9 @@
     def step(self):
         assert self.learner.is_alive()
         sample_timesteps, train_timesteps = self._step()
-<<<<<<< HEAD
-        time_delta = time.time() - start
 
         if sample_timesteps > 0:
             self.add_mean_stat("sample_throughput", sample_timesteps)
-
-=======
-
-        if sample_timesteps > 0:
-            self.add_mean_stat("sample_throughput", sample_timesteps)
->>>>>>> fe92b90d
         if train_timesteps > 0:
             self.add_mean_stat("train_throughput", train_timesteps)
 
