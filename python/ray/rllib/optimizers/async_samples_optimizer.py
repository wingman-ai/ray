"""Implements the IMPALA asynchronous sampling architecture.

https://arxiv.org/abs/1802.01561"""

from __future__ import absolute_import
from __future__ import division
from __future__ import print_function

import logging
import time

from ray.rllib.optimizers.aso_aggregator import SimpleAggregator
from ray.rllib.optimizers.aso_tree_aggregator import TreeAggregator
from ray.rllib.optimizers.aso_learner import LearnerThread
from ray.rllib.optimizers.aso_multi_gpu_learner import TFMultiGPULearner
from ray.rllib.optimizers.policy_optimizer import PolicyOptimizer
from ray.rllib.utils.annotations import override
from ray.rllib.utils.timer import TimerStat

logger = logging.getLogger(__name__)


class AsyncSamplesOptimizer(PolicyOptimizer):
    """Main event loop of the IMPALA architecture.

    This class coordinates the data transfers between the learner thread
    and remote evaluators (IMPALA actors).
    """

<<<<<<< HEAD
    @override(PolicyOptimizer)
    def _init(self,
              train_batch_size=500,
              sample_batch_size=50,
              num_envs_per_worker=1,
              num_gpus=0,
              lr=0.0005,
              replay_buffer_num_slots=0,
              replay_proportion=0.0,
              num_data_loader_buffers=1,
              max_sample_requests_in_flight_per_worker=2,
              broadcast_interval=1,
              num_sgd_iter=1,
              minibatch_buffer_size=1,
              learner_queue_size=16,
              num_aggregation_workers=0,
              _fake_gpus=False):
        if callable(train_batch_size):
            train_batch_size = train_batch_size(sample_batch_size)
=======
    def __init__(self,
                 local_evaluator,
                 remote_evaluators,
                 train_batch_size=500,
                 sample_batch_size=50,
                 num_envs_per_worker=1,
                 num_gpus=0,
                 lr=0.0005,
                 replay_buffer_num_slots=0,
                 replay_proportion=0.0,
                 num_data_loader_buffers=1,
                 max_sample_requests_in_flight_per_worker=2,
                 broadcast_interval=1,
                 num_sgd_iter=1,
                 minibatch_buffer_size=1,
                 learner_queue_size=16,
                 num_aggregation_workers=0,
                 _fake_gpus=False):
        PolicyOptimizer.__init__(self, local_evaluator, remote_evaluators)
>>>>>>> 3fd9dea7

        self._stats_start_time = time.time()
        self._last_stats_time = {}
        self._last_stats_sum = {}

        if num_gpus > 1 or num_data_loader_buffers > 1:
            logger.info(
                "Enabling multi-GPU mode, {} GPUs, {} parallel loaders".format(
                    num_gpus, num_data_loader_buffers))
            if num_data_loader_buffers < minibatch_buffer_size:
                raise ValueError(
                    "In multi-gpu mode you must have at least as many "
                    "parallel data loader buffers as minibatch buffers: "
                    "{} vs {}".format(num_data_loader_buffers,
                                      minibatch_buffer_size))
            self.learner = TFMultiGPULearner(
                self.local_evaluator,
                lr=lr,
                num_gpus=num_gpus,
                train_batch_size=train_batch_size,
                num_data_loader_buffers=num_data_loader_buffers,
                minibatch_buffer_size=minibatch_buffer_size,
                num_sgd_iter=num_sgd_iter,
                learner_queue_size=learner_queue_size,
                _fake_gpus=_fake_gpus)
        else:
            self.learner = LearnerThread(self.local_evaluator,
                                         minibatch_buffer_size, num_sgd_iter,
                                         learner_queue_size)
        self.learner.start()

        # Stats
        self._optimizer_step_timer = TimerStat()
        self._stats_start_time = time.time()
        self._last_stats_time = {}

        if num_aggregation_workers > 0:
            self.aggregator = TreeAggregator(
                self.local_evaluator,
                self.remote_evaluators,
                num_aggregation_workers,
                replay_proportion=replay_proportion,
                max_sample_requests_in_flight_per_worker=(
                    max_sample_requests_in_flight_per_worker),
                replay_buffer_num_slots=replay_buffer_num_slots,
                train_batch_size=train_batch_size,
                sample_batch_size=sample_batch_size,
                broadcast_interval=broadcast_interval)
        else:
            self.aggregator = SimpleAggregator(
                self.local_evaluator,
                self.remote_evaluators,
                replay_proportion=replay_proportion,
                max_sample_requests_in_flight_per_worker=(
                    max_sample_requests_in_flight_per_worker),
                replay_buffer_num_slots=replay_buffer_num_slots,
                train_batch_size=train_batch_size,
                sample_batch_size=sample_batch_size,
                broadcast_interval=broadcast_interval)

    def add_stat_val(self, key, val):
        if key not in self._last_stats_sum:
            self._last_stats_sum[key] = 0
            self._last_stats_time[key] = self._stats_start_time
        self._last_stats_sum[key] += val

    def get_mean_stats_and_reset(self):
        now = time.time()
        mean_stats = {
            key: round(val / (now - self._last_stats_time[key]), 3)
            for key, val in self._last_stats_sum.items()
        }

        for key in self._last_stats_sum.keys():
            self._last_stats_sum[key] = 0
            self._last_stats_time[key] = time.time()

        return mean_stats

    @override(PolicyOptimizer)
    def step(self):
        if len(self.remote_evaluators) == 0:
            raise ValueError("Config num_workers=0 means training will hang!")
        assert self.learner.is_alive()
        with self._optimizer_step_timer:
            sample_timesteps, train_timesteps = self._step()

        if sample_timesteps > 0:
            self.add_stat_val("sample_throughput", sample_timesteps)
        if train_timesteps > 0:
            self.add_stat_val("train_throughput", train_timesteps)

        self.num_steps_sampled += sample_timesteps
        self.num_steps_trained += train_timesteps

    @override(PolicyOptimizer)
    def stop(self):
        self.learner.stopped = True

    @override(PolicyOptimizer)
    def reset(self, remote_evaluators):
        self.remote_evaluators = remote_evaluators
        self.aggregator.reset(remote_evaluators)

    @override(PolicyOptimizer)
    def stats(self):
        def timer_to_ms(timer):
            return round(1000 * timer.mean, 3)

        stats = self.aggregator.stats()
        stats.update(self.get_mean_stats_and_reset())
        stats["timing_breakdown"] = {
            "optimizer_step_time_ms": timer_to_ms(self._optimizer_step_timer),
            "learner_grad_time_ms": timer_to_ms(self.learner.grad_timer),
            "learner_load_time_ms": timer_to_ms(self.learner.load_timer),
            "learner_load_wait_time_ms": timer_to_ms(
                self.learner.load_wait_timer),
            "learner_dequeue_time_ms": timer_to_ms(self.learner.queue_timer),
        }
        stats["learner_queue"] = self.learner.learner_queue_size.stats()
        if self.learner.stats:
            stats["learner"] = self.learner.stats
        return dict(PolicyOptimizer.stats(self), **stats)

    def _step(self):
        sample_timesteps, train_timesteps = 0, 0

        for train_batch in self.aggregator.iter_train_batches():
            sample_timesteps += train_batch.count
            self.learner.inqueue.put(train_batch)
            if (self.learner.weights_updated
                    and self.aggregator.should_broadcast()):
                self.aggregator.broadcast_new_weights()

        while not self.learner.outqueue.empty():
            count = self.learner.outqueue.get()
            train_timesteps += count

        return sample_timesteps, train_timesteps<|MERGE_RESOLUTION|>--- conflicted
+++ resolved
@@ -27,27 +27,6 @@
     and remote evaluators (IMPALA actors).
     """
 
-<<<<<<< HEAD
-    @override(PolicyOptimizer)
-    def _init(self,
-              train_batch_size=500,
-              sample_batch_size=50,
-              num_envs_per_worker=1,
-              num_gpus=0,
-              lr=0.0005,
-              replay_buffer_num_slots=0,
-              replay_proportion=0.0,
-              num_data_loader_buffers=1,
-              max_sample_requests_in_flight_per_worker=2,
-              broadcast_interval=1,
-              num_sgd_iter=1,
-              minibatch_buffer_size=1,
-              learner_queue_size=16,
-              num_aggregation_workers=0,
-              _fake_gpus=False):
-        if callable(train_batch_size):
-            train_batch_size = train_batch_size(sample_batch_size)
-=======
     def __init__(self,
                  local_evaluator,
                  remote_evaluators,
@@ -67,7 +46,9 @@
                  num_aggregation_workers=0,
                  _fake_gpus=False):
         PolicyOptimizer.__init__(self, local_evaluator, remote_evaluators)
->>>>>>> 3fd9dea7
+
+        if callable(train_batch_size):
+            train_batch_size = train_batch_size(sample_batch_size)
 
         self._stats_start_time = time.time()
         self._last_stats_time = {}
