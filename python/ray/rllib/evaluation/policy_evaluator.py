from __future__ import absolute_import
from __future__ import division
from __future__ import print_function

import gym
import logging
import pickle
import tensorflow as tf

import ray
from ray.rllib.env.base_env import BaseEnv
from ray.rllib.env.atari_wrappers import wrap_deepmind, is_atari
from ray.rllib.env.env_context import EnvContext
from ray.rllib.env.multi_agent_env import MultiAgentEnv
from ray.rllib.evaluation.interface import EvaluatorInterface
from ray.rllib.evaluation.sample_batch import MultiAgentBatch, \
    DEFAULT_POLICY_ID
from ray.rllib.evaluation.sampler import AsyncSampler, SyncSampler
from ray.rllib.evaluation.policy_graph import PolicyGraph
from ray.rllib.evaluation.tf_policy_graph import TFPolicyGraph
from ray.rllib.offline import NoopOutput, IOContext, OutputWriter, InputReader
from ray.rllib.models import ModelCatalog
from ray.rllib.models.preprocessors import NoPreprocessor
from ray.rllib.utils import merge_dicts
from ray.rllib.utils.annotations import override, DeveloperAPI
from ray.rllib.utils.compression import pack
from ray.rllib.utils.filter import get_filter
from ray.rllib.utils.tf_run_builder import TFRunBuilder

logger = logging.getLogger(__name__)


@DeveloperAPI
class PolicyEvaluator(EvaluatorInterface):
    """Common ``PolicyEvaluator`` implementation that wraps a ``PolicyGraph``.

    This class wraps a policy graph instance and an environment class to
    collect experiences from the environment. You can create many replicas of
    this class as Ray actors to scale RL training.

    This class supports vectorized and multi-agent policy evaluation (e.g.,
    VectorEnv, MultiAgentEnv, etc.)

    Examples:
        >>> # Create a policy evaluator and using it to collect experiences.
        >>> evaluator = PolicyEvaluator(
        ...   env_creator=lambda _: gym.make("CartPole-v0"),
        ...   policy_graph=PGPolicyGraph)
        >>> print(evaluator.sample())
        SampleBatch({
            "obs": [[...]], "actions": [[...]], "rewards": [[...]],
            "dones": [[...]], "new_obs": [[...]]})

        >>> # Creating policy evaluators using optimizer_cls.make().
        >>> optimizer = SyncSamplesOptimizer.make(
        ...   evaluator_cls=PolicyEvaluator,
        ...   evaluator_args={
        ...     "env_creator": lambda _: gym.make("CartPole-v0"),
        ...     "policy_graph": PGPolicyGraph,
        ...   },
        ...   num_workers=10)
        >>> for _ in range(10): optimizer.step()

        >>> # Creating a multi-agent policy evaluator
        >>> evaluator = PolicyEvaluator(
        ...   env_creator=lambda _: MultiAgentTrafficGrid(num_cars=25),
        ...   policy_graphs={
        ...       # Use an ensemble of two policies for car agents
        ...       "car_policy1":
        ...         (PGPolicyGraph, Box(...), Discrete(...), {"gamma": 0.99}),
        ...       "car_policy2":
        ...         (PGPolicyGraph, Box(...), Discrete(...), {"gamma": 0.95}),
        ...       # Use a single shared policy for all traffic lights
        ...       "traffic_light_policy":
        ...         (PGPolicyGraph, Box(...), Discrete(...), {}),
        ...   },
        ...   policy_mapping_fn=lambda agent_id:
        ...     random.choice(["car_policy1", "car_policy2"])
        ...     if agent_id.startswith("car_") else "traffic_light_policy")
        >>> print(evaluator.sample())
        MultiAgentBatch({
            "car_policy1": SampleBatch(...),
            "car_policy2": SampleBatch(...),
            "traffic_light_policy": SampleBatch(...)})
    """

    @DeveloperAPI
    @classmethod
    def as_remote(cls, num_cpus=None, num_gpus=None, resources=None):
        return ray.remote(
            num_cpus=num_cpus, num_gpus=num_gpus, resources=resources)(cls)

    @DeveloperAPI
    def __init__(self,
                 env_creator,
                 policy_graph,
                 policy_mapping_fn=None,
                 policies_to_train=None,
                 tf_session_creator=None,
                 batch_steps=100,
                 batch_mode="truncate_episodes",
                 episode_horizon=None,
                 preprocessor_pref="deepmind",
                 sample_async=False,
                 compress_observations=False,
                 num_envs=1,
                 observation_filter="NoFilter",
                 clip_rewards=None,
                 clip_actions=True,
                 env_config=None,
                 model_config=None,
                 policy_config=None,
                 worker_index=0,
                 monitor_path=None,
                 log_dir=None,
                 log_level=None,
                 callbacks=None,
                 input_creator=lambda ioctx: ioctx.default_sampler_input(),
                 input_evaluation_method=None,
                 output_creator=lambda ioctx: NoopOutput(),
                 remote_worker_envs=False):
        """Initialize a policy evaluator.

        Arguments:
            env_creator (func): Function that returns a gym.Env given an
                EnvContext wrapped configuration.
            policy_graph (class|dict): Either a class implementing
                PolicyGraph, or a dictionary of policy id strings to
                (PolicyGraph, obs_space, action_space, config) tuples. If a
                dict is specified, then we are in multi-agent mode and a
                policy_mapping_fn should also be set.
            policy_mapping_fn (func): A function that maps agent ids to
                policy ids in multi-agent mode. This function will be called
                each time a new agent appears in an episode, to bind that agent
                to a policy for the duration of the episode.
            policies_to_train (list): Optional whitelist of policies to train,
                or None for all policies.
            tf_session_creator (func): A function that returns a TF session.
                This is optional and only useful with TFPolicyGraph.
            batch_steps (int): The target number of env transitions to include
                in each sample batch returned from this evaluator.
            batch_mode (str): One of the following batch modes:
                "truncate_episodes": Each call to sample() will return a batch
                    of at most `batch_steps * num_envs` in size. The batch will
                    be exactly `batch_steps * num_envs` in size if
                    postprocessing does not change batch sizes. Episodes may be
                    truncated in order to meet this size requirement.
                "complete_episodes": Each call to sample() will return a batch
                    of at least `batch_steps * num_envs` in size. Episodes will
                    not be truncated, but multiple episodes may be packed
                    within one batch to meet the batch size. Note that when
                    `num_envs > 1`, episode steps will be buffered until the
                    episode completes, and hence batches may contain
                    significant amounts of off-policy data.
            episode_horizon (int): Whether to stop episodes at this horizon.
            preprocessor_pref (str): Whether to prefer RLlib preprocessors
                ("rllib") or deepmind ("deepmind") when applicable.
            sample_async (bool): Whether to compute samples asynchronously in
                the background, which improves throughput but can cause samples
                to be slightly off-policy.
            compress_observations (bool): If true, compress the observations.
                They can be decompressed with rllib/utils/compression.
            num_envs (int): If more than one, will create multiple envs
                and vectorize the computation of actions. This has no effect if
                if the env already implements VectorEnv.
            observation_filter (str): Name of observation filter to use.
            clip_rewards (bool): Whether to clip rewards to [-1, 1] prior to
                experience postprocessing. Setting to None means clip for Atari
                only.
            clip_actions (bool): Whether to clip action values to the range
                specified by the policy action space.
            env_config (dict): Config to pass to the env creator.
            model_config (dict): Config to use when creating the policy model.
            policy_config (dict): Config to pass to the policy. In the
                multi-agent case, this config will be merged with the
                per-policy configs specified by `policy_graph`.
            worker_index (int): For remote evaluators, this should be set to a
                non-zero and unique value. This index is passed to created envs
                through EnvContext so that envs can be configured per worker.
            monitor_path (str): Write out episode stats and videos to this
                directory if specified.
            log_dir (str): Directory where logs can be placed.
            log_level (str): Set the root log level on creation.
            callbacks (dict): Dict of custom debug callbacks.
            input_creator (func): Function that returns an InputReader object
                for loading previous generated experiences.
            input_evaluation_method (str): How to evaluate the current policy.
                This only applies when the input is reading offline data.
                Options are:
                  - None: don't evaluate the policy. The episode reward and
                    other metrics will be NaN.
                  - "simulation": run the environment in the background, but
                    use this data for evaluation only and never for learning.
            output_creator (func): Function that returns an OutputWriter object
                for saving generated experiences.
            remote_worker_envs (bool): Whether environments should be remote,
                in another process, and executed in parallel
        """

        if log_level:
            logging.getLogger("ray.rllib").setLevel(log_level)

        policy_config = policy_config or {}
        self.policy_config = policy_config
        self.callbacks = callbacks or {}
        model_config = model_config or {}
        policy_mapping_fn = (policy_mapping_fn
                             or (lambda agent_id: DEFAULT_POLICY_ID))
        if not callable(policy_mapping_fn):
            raise ValueError(
                "Policy mapping function not callable. If you're using Tune, "
                "make sure to escape the function with tune.function() "
                "to prevent it from being evaluated as an expression.")
        self.env_creator = env_creator
        self.sample_batch_size = batch_steps * num_envs
        self.batch_mode = batch_mode
        self.compress_observations = compress_observations
        self.preprocessing_enabled = True

        env_context = EnvContext(env_config or {}, worker_index)
        self.env = env_creator(env_context)
        if isinstance(self.env, MultiAgentEnv) or \
                isinstance(self.env, BaseEnv):

            def wrap(env):
                return env  # we can't auto-wrap these env types
        elif is_atari(self.env) and \
                not model_config.get("custom_preprocessor") and \
                preprocessor_pref == "deepmind":

            # Deepmind wrappers already handle all preprocessing
            self.preprocessing_enabled = False

            if clip_rewards is None:
                clip_rewards = True

            def wrap(env):
                env = wrap_deepmind(
                    env,
                    dim=model_config.get("dim"),
                    framestack=model_config.get("framestack"))
                if monitor_path:
                    env = _monitor(env, monitor_path)
                return env
        else:
            def wrap(env):
                if monitor_path:
                    env = _monitor(env, monitor_path)
                return env

        self.env = wrap(self.env)

        self.tf_sess = None
        policy_dict = _validate_and_canonicalize(policy_graph, self.env)
        self.policies_to_train = policies_to_train or list(policy_dict.keys())
        if _has_tensorflow_graph(policy_dict):
            if (ray.worker._mode() != ray.worker.LOCAL_MODE
                    and not ray.get_gpu_ids()):
                logger.info("Creating policy evaluation worker {}".format(
                    worker_index) +
                    " on CPU (please ignore any CUDA init errors)")
            with tf.Graph().as_default():
                if tf_session_creator:
                    self.tf_sess = tf_session_creator()
                else:
                    self.tf_sess = tf.Session(
                        config=tf.ConfigProto(
                            gpu_options=tf.GPUOptions(allow_growth=True)))
                with self.tf_sess.as_default():
                    self.policy_map, self.preprocessors = \
                        self._build_policy_map(policy_dict, policy_config)
        else:
            self.policy_map, self.preprocessors = self._build_policy_map(
                policy_dict, policy_config)

        self.multiagent = set(self.policy_map.keys()) != {DEFAULT_POLICY_ID}
        if self.multiagent:
            if not (isinstance(self.env, MultiAgentEnv)
                    or isinstance(self.env, BaseEnv)):
                raise ValueError(
                    "Have multiple policy graphs {}, but the env ".format(
                        self.policy_map) +
                    "{} is not a subclass of MultiAgentEnv?".format(self.env))

        self.filters = {
            policy_id: get_filter(observation_filter,
                                  policy.observation_space.shape)
            for (policy_id, policy) in self.policy_map.items()
        }

        def make_env(vector_index):
            return wrap(
                env_creator(
                    env_context.align(vector_index=vector_index,
                                      remote=remote_worker_envs)))

        # Always use vector env for consistency even if num_envs = 1
<<<<<<< HEAD
        self.async_env = AsyncVectorEnv.wrap_async(
            self.env, make_env=make_env, num_envs=num_envs,
            remote_envs=remote_worker_envs)
=======
        self.async_env = BaseEnv.to_base_env(
            self.env, make_env=make_env, num_envs=num_envs)
>>>>>>> f7415b37
        self.num_envs = num_envs

        if self.batch_mode == "truncate_episodes":
            unroll_length = batch_steps
            pack_episodes = True
        elif self.batch_mode == "complete_episodes":
            unroll_length = float("inf")  # never cut episodes
            pack_episodes = False  # sampler will return 1 episode per poll
        else:
            raise ValueError("Unsupported batch mode: {}".format(
                self.batch_mode))

        if input_evaluation_method == "simulation":
            logger.warning(
                "Requested 'simulation' input evaluation method: "
                "will discard all sampler outputs and keep only metrics.")
            sample_async = True
        elif input_evaluation_method is None:
            pass
        else:
            raise ValueError("Unknown evaluation method: {}".format(
                input_evaluation_method))

        if sample_async:
            self.sampler = AsyncSampler(
                self.async_env,
                self.policy_map,
                policy_mapping_fn,
                self.preprocessors,
                self.filters,
                clip_rewards,
                unroll_length,
                self.callbacks,
                horizon=episode_horizon,
                pack=pack_episodes,
                tf_sess=self.tf_sess,
                clip_actions=clip_actions,
                blackhole_outputs=input_evaluation_method == "simulation")
            self.sampler.start()
        else:
            self.sampler = SyncSampler(
                self.async_env,
                self.policy_map,
                policy_mapping_fn,
                self.preprocessors,
                self.filters,
                clip_rewards,
                unroll_length,
                self.callbacks,
                horizon=episode_horizon,
                pack=pack_episodes,
                tf_sess=self.tf_sess,
                clip_actions=clip_actions)

        self.io_context = IOContext(log_dir, policy_config, worker_index, self)
        self.input_reader = input_creator(self.io_context)
        assert isinstance(self.input_reader, InputReader), self.input_reader
        self.output_writer = output_creator(self.io_context)
        assert isinstance(self.output_writer, OutputWriter), self.output_writer

        logger.debug("Created evaluator with env {} ({}), policies {}".format(
            self.async_env, self.env, self.policy_map))

    @override(EvaluatorInterface)
    def sample(self):
        """Evaluate the current policies and return a batch of experiences.

        Return:
            SampleBatch|MultiAgentBatch from evaluating the current policies.
        """

        batches = [self.input_reader.next()]
        steps_so_far = batches[0].count

        # In truncate_episodes mode, never pull more than 1 batch per env.
        # This avoids over-running the target batch size.
        if self.batch_mode == "truncate_episodes":
            max_batches = self.num_envs
        else:
            max_batches = float("inf")

        while steps_so_far < self.sample_batch_size and len(
                batches) < max_batches:
            batch = self.input_reader.next()
            steps_so_far += batch.count
            batches.append(batch)
        batch = batches[0].concat_samples(batches)

        if self.callbacks.get("on_sample_end"):
            self.callbacks["on_sample_end"]({
                "evaluator": self,
                "samples": batch
            })

        # Always do writes prior to compression for consistency and to allow
        # for better compression inside the writer.
        self.output_writer.write(batch)

        if self.compress_observations:
            if isinstance(batch, MultiAgentBatch):
                for data in batch.policy_batches.values():
                    data["obs"] = [pack(o) for o in data["obs"]]
                    data["new_obs"] = [pack(o) for o in data["new_obs"]]
            else:
                batch["obs"] = [pack(o) for o in batch["obs"]]
                batch["new_obs"] = [pack(o) for o in batch["new_obs"]]

        return batch

    @DeveloperAPI
    @ray.method(num_return_vals=2)
    def sample_with_count(self):
        """Same as sample() but returns the count as a separate future."""
        batch = self.sample()
        return batch, batch.count

    @override(EvaluatorInterface)
    def get_weights(self, policies=None):
        if policies is None:
            policies = self.policy_map.keys()
        return {
            pid: policy.get_weights()
            for pid, policy in self.policy_map.items() if pid in policies
        }

    @override(EvaluatorInterface)
    def set_weights(self, weights):
        for pid, w in weights.items():
            self.policy_map[pid].set_weights(w)

    @override(EvaluatorInterface)
    def compute_gradients(self, samples):
        if isinstance(samples, MultiAgentBatch):
            grad_out, info_out = {}, {}
            if self.tf_sess is not None:
                builder = TFRunBuilder(self.tf_sess, "compute_gradients")
                for pid, batch in samples.policy_batches.items():
                    if pid not in self.policies_to_train:
                        continue
                    grad_out[pid], info_out[pid] = (
                        self.policy_map[pid]._build_compute_gradients(
                            builder, batch))
                grad_out = {k: builder.get(v) for k, v in grad_out.items()}
                info_out = {k: builder.get(v) for k, v in info_out.items()}
            else:
                for pid, batch in samples.policy_batches.items():
                    if pid not in self.policies_to_train:
                        continue
                    grad_out[pid], info_out[pid] = (
                        self.policy_map[pid].compute_gradients(batch))
        else:
            grad_out, info_out = (
                self.policy_map[DEFAULT_POLICY_ID].compute_gradients(samples))
        info_out["batch_count"] = samples.count
        return grad_out, info_out

    @override(EvaluatorInterface)
    def apply_gradients(self, grads):
        if isinstance(grads, dict):
            if self.tf_sess is not None:
                builder = TFRunBuilder(self.tf_sess, "apply_gradients")
                outputs = {
                    pid: self.policy_map[pid]._build_apply_gradients(
                        builder, grad)
                    for pid, grad in grads.items()
                }
                return {k: builder.get(v) for k, v in outputs.items()}
            else:
                return {
                    pid: self.policy_map[pid].apply_gradients(g)
                    for pid, g in grads.items()
                }
        else:
            return self.policy_map[DEFAULT_POLICY_ID].apply_gradients(grads)

    @override(EvaluatorInterface)
    def compute_apply(self, samples):
        if isinstance(samples, MultiAgentBatch):
            info_out = {}
            if self.tf_sess is not None:
                builder = TFRunBuilder(self.tf_sess, "compute_apply")
                for pid, batch in samples.policy_batches.items():
                    if pid not in self.policies_to_train:
                        continue
                    info_out[pid], _ = (
                        self.policy_map[pid]._build_compute_apply(
                            builder, batch))
                info_out = {k: builder.get(v) for k, v in info_out.items()}
            else:
                for pid, batch in samples.policy_batches.items():
                    if pid not in self.policies_to_train:
                        continue
                    info_out[pid], _ = (
                        self.policy_map[pid].compute_apply(batch))
            return info_out
        else:
            grad_fetch, apply_fetch = (
                self.policy_map[DEFAULT_POLICY_ID].compute_apply(samples))
            return grad_fetch

    @DeveloperAPI
    def get_policy(self, policy_id=DEFAULT_POLICY_ID):
        """Return policy graph for the specified id, or None.

        Arguments:
            policy_id (str): id of policy graph to return.
        """

        return self.policy_map.get(policy_id)

    @DeveloperAPI
    def for_policy(self, func, policy_id=DEFAULT_POLICY_ID):
        """Apply the given function to the specified policy graph."""

        return func(self.policy_map[policy_id])

    @DeveloperAPI
    def foreach_policy(self, func):
        """Apply the given function to each (policy, policy_id) tuple."""

        return [func(policy, pid) for pid, policy in self.policy_map.items()]

    @DeveloperAPI
    def foreach_trainable_policy(self, func):
        """Apply the given function to each (policy, policy_id) tuple.

        This only applies func to policies in `self.policies_to_train`."""

        return [
            func(policy, pid) for pid, policy in self.policy_map.items()
            if pid in self.policies_to_train
        ]

    @DeveloperAPI
    def sync_filters(self, new_filters):
        """Changes self's filter to given and rebases any accumulated delta.

        Args:
            new_filters (dict): Filters with new state to update local copy.
        """
        assert all(k in new_filters for k in self.filters)
        for k in self.filters:
            self.filters[k].sync(new_filters[k])

    @DeveloperAPI
    def get_filters(self, flush_after=False):
        """Returns a snapshot of filters.

        Args:
            flush_after (bool): Clears the filter buffer state.

        Returns:
            return_filters (dict): Dict for serializable filters
        """
        return_filters = {}
        for k, f in self.filters.items():
            return_filters[k] = f.as_serializable()
            if flush_after:
                f.clear_buffer()
        return return_filters

    @DeveloperAPI
    def save(self):
        filters = self.get_filters(flush_after=True)
        state = {
            pid: self.policy_map[pid].get_state()
            for pid in self.policy_map
        }
        return pickle.dumps({"filters": filters, "state": state})

    @DeveloperAPI
    def restore(self, objs):
        objs = pickle.loads(objs)
        self.sync_filters(objs["filters"])
        for pid, state in objs["state"].items():
            self.policy_map[pid].set_state(state)

    @DeveloperAPI
    def set_global_vars(self, global_vars):
        self.foreach_policy(lambda p, _: p.on_global_var_update(global_vars))

    @DeveloperAPI
    def export_policy_model(self, export_dir, policy_id=DEFAULT_POLICY_ID):
        self.policy_map[policy_id].export_model(export_dir)

    @DeveloperAPI
    def export_policy_checkpoint(self,
                                 export_dir,
                                 filename_prefix="model",
                                 policy_id=DEFAULT_POLICY_ID):
        self.policy_map[policy_id].export_checkpoint(export_dir,
                                                     filename_prefix)

    def _build_policy_map(self, policy_dict, policy_config):
        policy_map = {}
        preprocessors = {}
        for name, (cls, obs_space, act_space,
                   conf) in sorted(policy_dict.items()):
            merged_conf = merge_dicts(policy_config, conf)
            if self.preprocessing_enabled:
                preprocessor = ModelCatalog.get_preprocessor_for_space(
                    obs_space, merged_conf.get("model"))
                preprocessors[name] = preprocessor
                obs_space = preprocessor.observation_space
            else:
                preprocessors[name] = NoPreprocessor(obs_space)
            if isinstance(obs_space, gym.spaces.Dict) or \
                    isinstance(obs_space, gym.spaces.Tuple):
                raise ValueError(
                    "Found raw Tuple|Dict space as input to policy graph. "
                    "Please preprocess these observations with a "
                    "Tuple|DictFlatteningPreprocessor.")
            with tf.variable_scope(name):
                policy_map[name] = cls(obs_space, act_space, merged_conf)
        return policy_map, preprocessors

    def __del__(self):
        if isinstance(self.sampler, AsyncSampler):
            self.sampler.shutdown = True


def _validate_and_canonicalize(policy_graph, env):
    if isinstance(policy_graph, dict):
        for k, v in policy_graph.items():
            if not isinstance(k, str):
                raise ValueError(
                    "policy_graph keys must be strs, got {}".format(type(k)))
            if not isinstance(v, tuple) or len(v) != 4:
                raise ValueError(
                    "policy_graph values must be tuples of "
                    "(cls, obs_space, action_space, config), got {}".format(v))
            if not issubclass(v[0], PolicyGraph):
                raise ValueError(
                    "policy_graph tuple value 0 must be a rllib.PolicyGraph "
                    "class, got {}".format(v[0]))
            if not isinstance(v[1], gym.Space):
                raise ValueError(
                    "policy_graph tuple value 1 (observation_space) must be a "
                    "gym.Space, got {}".format(type(v[1])))
            if not isinstance(v[2], gym.Space):
                raise ValueError(
                    "policy_graph tuple value 2 (action_space) must be a "
                    "gym.Space, got {}".format(type(v[2])))
            if not isinstance(v[3], dict):
                raise ValueError(
                    "policy_graph tuple value 3 (config) must be a dict, "
                    "got {}".format(type(v[3])))
        return policy_graph
    elif not issubclass(policy_graph, PolicyGraph):
        raise ValueError("policy_graph must be a rllib.PolicyGraph class")
    else:
        if (isinstance(env, MultiAgentEnv)
                and not hasattr(env, "observation_space")):
            raise ValueError(
                "MultiAgentEnv must have observation_space defined if run "
                "in a single-agent configuration.")
        return {
            DEFAULT_POLICY_ID: (policy_graph, env.observation_space,
                                env.action_space, {})
        }


def _monitor(env, path):
    return gym.wrappers.Monitor(env, path, resume=True)


def _has_tensorflow_graph(policy_dict):
    for policy, _, _, _ in policy_dict.values():
        if issubclass(policy, TFPolicyGraph):
            return True
    return False<|MERGE_RESOLUTION|>--- conflicted
+++ resolved
@@ -295,14 +295,9 @@
                                       remote=remote_worker_envs)))
 
         # Always use vector env for consistency even if num_envs = 1
-<<<<<<< HEAD
-        self.async_env = AsyncVectorEnv.wrap_async(
+        self.async_env = BaseEnv.to_base_env(
             self.env, make_env=make_env, num_envs=num_envs,
             remote_envs=remote_worker_envs)
-=======
-        self.async_env = BaseEnv.to_base_env(
-            self.env, make_env=make_env, num_envs=num_envs)
->>>>>>> f7415b37
         self.num_envs = num_envs
 
         if self.batch_mode == "truncate_episodes":
