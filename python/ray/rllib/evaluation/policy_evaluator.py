from __future__ import absolute_import
from __future__ import division
from __future__ import print_function

import gym
import logging
import pickle
<<<<<<< HEAD
=======
import tensorflow as tf
from tensorboard.plugins.beholder import Beholder
>>>>>>> 60b5a492

import ray
from ray.rllib.env.atari_wrappers import wrap_deepmind, is_atari
from ray.rllib.env.base_env import BaseEnv
from ray.rllib.env.env_context import EnvContext
from ray.rllib.env.external_env import ExternalEnv
from ray.rllib.env.multi_agent_env import MultiAgentEnv
from ray.rllib.env.external_multi_agent_env import ExternalMultiAgentEnv
from ray.rllib.env.vector_env import VectorEnv
from ray.rllib.evaluation.interface import EvaluatorInterface
from ray.rllib.evaluation.sample_batch import MultiAgentBatch, \
    DEFAULT_POLICY_ID
from ray.rllib.evaluation.sampler import AsyncSampler, SyncSampler
from ray.rllib.evaluation.policy_graph import PolicyGraph
from ray.rllib.evaluation.tf_policy_graph import TFPolicyGraph
from ray.rllib.offline import NoopOutput, IOContext, OutputWriter, InputReader
from ray.rllib.offline.is_estimator import ImportanceSamplingEstimator
from ray.rllib.offline.wis_estimator import WeightedImportanceSamplingEstimator
from ray.rllib.models import ModelCatalog
from ray.rllib.models.preprocessors import NoPreprocessor
from ray.rllib.utils import merge_dicts
from ray.rllib.utils.annotations import override, DeveloperAPI
from ray.rllib.utils.debug import disable_log_once_globally, log_once, \
    summarize, enable_periodic_logging
from ray.rllib.utils.filter import get_filter
from ray.rllib.utils.tf_run_builder import TFRunBuilder
from ray.rllib.utils import try_import_tf

tf = try_import_tf()
logger = logging.getLogger(__name__)

# Handle to the current evaluator, which will be set to the most recently
# created PolicyEvaluator in this process. This can be helpful to access in
# custom env or policy classes for debugging or advanced use cases.
_global_evaluator = None


@DeveloperAPI
def get_global_evaluator():
    """Returns a handle to the active policy evaluator in this process."""

    global _global_evaluator
    return _global_evaluator


@DeveloperAPI
class PolicyEvaluator(EvaluatorInterface):
    """Common ``PolicyEvaluator`` implementation that wraps a ``PolicyGraph``.

    This class wraps a policy graph instance and an environment class to
    collect experiences from the environment. You can create many replicas of
    this class as Ray actors to scale RL training.

    This class supports vectorized and multi-agent policy evaluation (e.g.,
    VectorEnv, MultiAgentEnv, etc.)

    Examples:
        >>> # Create a policy evaluator and using it to collect experiences.
        >>> evaluator = PolicyEvaluator(
        ...   env_creator=lambda _: gym.make("CartPole-v0"),
        ...   policy_graph=PGTFPolicy)
        >>> print(evaluator.sample())
        SampleBatch({
            "obs": [[...]], "actions": [[...]], "rewards": [[...]],
            "dones": [[...]], "new_obs": [[...]]})

        >>> # Creating policy evaluators using optimizer_cls.make().
        >>> optimizer = SyncSamplesOptimizer.make(
        ...   evaluator_cls=PolicyEvaluator,
        ...   evaluator_args={
        ...     "env_creator": lambda _: gym.make("CartPole-v0"),
        ...     "policy_graph": PGTFPolicy,
        ...   },
        ...   num_workers=10)
        >>> for _ in range(10): optimizer.step()

        >>> # Creating a multi-agent policy evaluator
        >>> evaluator = PolicyEvaluator(
        ...   env_creator=lambda _: MultiAgentTrafficGrid(num_cars=25),
        ...   policy_graphs={
        ...       # Use an ensemble of two policies for car agents
        ...       "car_policy1":
        ...         (PGTFPolicy, Box(...), Discrete(...), {"gamma": 0.99}),
        ...       "car_policy2":
        ...         (PGTFPolicy, Box(...), Discrete(...), {"gamma": 0.95}),
        ...       # Use a single shared policy for all traffic lights
        ...       "traffic_light_policy":
        ...         (PGTFPolicy, Box(...), Discrete(...), {}),
        ...   },
        ...   policy_mapping_fn=lambda agent_id:
        ...     random.choice(["car_policy1", "car_policy2"])
        ...     if agent_id.startswith("car_") else "traffic_light_policy")
        >>> print(evaluator.sample())
        MultiAgentBatch({
            "car_policy1": SampleBatch(...),
            "car_policy2": SampleBatch(...),
            "traffic_light_policy": SampleBatch(...)})
    """

    @DeveloperAPI
    @classmethod
    def as_remote(cls, num_cpus=None, num_gpus=None, resources=None):
        return ray.remote(
            num_cpus=num_cpus, num_gpus=num_gpus, resources=resources)(cls)

    @DeveloperAPI
    def __init__(self,
                 env_creator,
                 policy_graph,
                 policy_mapping_fn=None,
                 policies_to_train=None,
                 tf_session_creator=None,
                 batch_steps=100,
                 batch_mode="truncate_episodes",
                 episode_horizon=None,
                 preprocessor_pref="deepmind",
                 sample_async=False,
                 compress_observations=False,
                 num_envs=1,
                 observation_filter="NoFilter",
                 clip_rewards=None,
                 clip_actions=True,
                 env_config=None,
                 model_config=None,
                 policy_config=None,
                 worker_index=0,
                 monitor_path=None,
                 log_dir=None,
                 log_level=None,
                 callbacks=None,
                 input_creator=lambda ioctx: ioctx.default_sampler_input(),
                 input_evaluation=frozenset([]),
                 output_creator=lambda ioctx: NoopOutput(),
                 remote_worker_envs=False,
                 remote_env_batch_wait_ms=0,
                 soft_horizon=False,
                 _fake_sampler=False):
        """Initialize a policy evaluator.

        Arguments:
            env_creator (func): Function that returns a gym.Env given an
                EnvContext wrapped configuration.
            policy_graph (class|dict): Either a class implementing
                PolicyGraph, or a dictionary of policy id strings to
                (PolicyGraph, obs_space, action_space, config) tuples. If a
                dict is specified, then we are in multi-agent mode and a
                policy_mapping_fn should also be set.
            policy_mapping_fn (func): A function that maps agent ids to
                policy ids in multi-agent mode. This function will be called
                each time a new agent appears in an episode, to bind that agent
                to a policy for the duration of the episode.
            policies_to_train (list): Optional whitelist of policies to train,
                or None for all policies.
            tf_session_creator (func): A function that returns a TF session.
                This is optional and only useful with TFPolicyGraph.
            batch_steps (int): The target number of env transitions to include
                in each sample batch returned from this evaluator.
            batch_mode (str): One of the following batch modes:
                "truncate_episodes": Each call to sample() will return a batch
                    of at most `batch_steps * num_envs` in size. The batch will
                    be exactly `batch_steps * num_envs` in size if
                    postprocessing does not change batch sizes. Episodes may be
                    truncated in order to meet this size requirement.
                "complete_episodes": Each call to sample() will return a batch
                    of at least `batch_steps * num_envs` in size. Episodes will
                    not be truncated, but multiple episodes may be packed
                    within one batch to meet the batch size. Note that when
                    `num_envs > 1`, episode steps will be buffered until the
                    episode completes, and hence batches may contain
                    significant amounts of off-policy data.
            episode_horizon (int): Whether to stop episodes at this horizon.
            preprocessor_pref (str): Whether to prefer RLlib preprocessors
                ("rllib") or deepmind ("deepmind") when applicable.
            sample_async (bool): Whether to compute samples asynchronously in
                the background, which improves throughput but can cause samples
                to be slightly off-policy.
            compress_observations (bool): If true, compress the observations.
                They can be decompressed with rllib/utils/compression.
            num_envs (int): If more than one, will create multiple envs
                and vectorize the computation of actions. This has no effect if
                if the env already implements VectorEnv.
            observation_filter (str): Name of observation filter to use.
            clip_rewards (bool): Whether to clip rewards to [-1, 1] prior to
                experience postprocessing. Setting to None means clip for Atari
                only.
            clip_actions (bool): Whether to clip action values to the range
                specified by the policy action space.
            env_config (dict): Config to pass to the env creator.
            model_config (dict): Config to use when creating the policy model.
            policy_config (dict): Config to pass to the policy. In the
                multi-agent case, this config will be merged with the
                per-policy configs specified by `policy_graph`.
            worker_index (int): For remote evaluators, this should be set to a
                non-zero and unique value. This index is passed to created envs
                through EnvContext so that envs can be configured per worker.
            monitor_path (str): Write out episode stats and videos to this
                directory if specified.
            log_dir (str): Directory where logs can be placed.
            log_level (str): Set the root log level on creation.
            callbacks (dict): Dict of custom debug callbacks.
            input_creator (func): Function that returns an InputReader object
                for loading previous generated experiences.
            input_evaluation (list): How to evaluate the policy performance.
                This only makes sense to set when the input is reading offline
                data. The possible values include:
                  - "is": the step-wise importance sampling estimator.
                  - "wis": the weighted step-wise is estimator.
                  - "simulation": run the environment in the background, but
                    use this data for evaluation only and never for learning.
            output_creator (func): Function that returns an OutputWriter object
                for saving generated experiences.
            remote_worker_envs (bool): If using num_envs > 1, whether to create
                those new envs in remote processes instead of in the current
                process. This adds overheads, but can make sense if your envs
            remote_env_batch_wait_ms (float): Timeout that remote workers
                are waiting when polling environments. 0 (continue when at
                least one env is ready) is a reasonable default, but optimal
                value could be obtained by measuring your environment
                step / reset and model inference perf.
            soft_horizon (bool): Calculate rewards but don't reset the
                environment when the horizon is hit.
            _fake_sampler (bool): Use a fake (inf speed) sampler for testing.
        """

        global _global_evaluator
        _global_evaluator = self

        if log_level:
            logging.getLogger("ray.rllib").setLevel(log_level)

        if worker_index > 1:
            disable_log_once_globally()  # only need 1 evaluator to log
        elif log_level == "DEBUG":
            enable_periodic_logging()

        env_context = EnvContext(env_config or {}, worker_index)
        policy_config = policy_config or {}
        self.policy_config = policy_config
        self.callbacks = callbacks or {}
        self.worker_index = worker_index
        model_config = model_config or {}
        policy_mapping_fn = (policy_mapping_fn
                             or (lambda agent_id: DEFAULT_POLICY_ID))
        if not callable(policy_mapping_fn):
            raise ValueError(
                "Policy mapping function not callable. If you're using Tune, "
                "make sure to escape the function with tune.function() "
                "to prevent it from being evaluated as an expression.")
        self.env_creator = env_creator
        self.sample_batch_size = batch_steps * num_envs
        self.batch_mode = batch_mode
        self.compress_observations = compress_observations
        self.preprocessing_enabled = True
        self.last_batch = None
        self._fake_sampler = _fake_sampler
        self._beholder = None

        self.env = _validate_env(env_creator(env_context))
        if isinstance(self.env, MultiAgentEnv) or \
                isinstance(self.env, BaseEnv):

            def wrap(env):
                return env  # we can't auto-wrap these env types
        elif is_atari(self.env) and \
                not model_config.get("custom_preprocessor") and \
                preprocessor_pref == "deepmind":

            # Deepmind wrappers already handle all preprocessing
            self.preprocessing_enabled = False

            if clip_rewards is None:
                clip_rewards = True

            def wrap(env):
                env = wrap_deepmind(
                    env,
                    dim=model_config.get("dim"),
                    framestack=model_config.get("framestack"))
                if monitor_path:
                    env = _monitor(env, monitor_path)
                return env
        else:

            def wrap(env):
                if monitor_path:
                    env = _monitor(env, monitor_path)
                return env

        self.env = wrap(self.env)

        def make_env(vector_index):
            return wrap(
                env_creator(
                    env_context.copy_with_overrides(
                        vector_index=vector_index, remote=remote_worker_envs)))

        self.tf_sess = None
        policy_dict = _validate_and_canonicalize(policy_graph, self.env)
        self.policies_to_train = policies_to_train or list(policy_dict.keys())
        if _has_tensorflow_graph(policy_dict):
            if (ray.is_initialized()
                    and ray.worker._mode() != ray.worker.LOCAL_MODE
                    and not ray.get_gpu_ids()):
                logger.info("Creating policy evaluation worker {}".format(
                    worker_index) +
                            " on CPU (please ignore any CUDA init errors)")
            with tf.Graph().as_default():
                if tf_session_creator:
                    self.tf_sess = tf_session_creator()
                else:
                    self.tf_sess = tf.Session(
                        config=tf.ConfigProto(
                            gpu_options=tf.GPUOptions(allow_growth=True)))
                with self.tf_sess.as_default():
                    self.policy_map, self.preprocessors = \
                        self._build_policy_map(policy_dict, policy_config)
        else:
            self.policy_map, self.preprocessors = self._build_policy_map(
                policy_dict, policy_config)

        self.multiagent = set(self.policy_map.keys()) != {DEFAULT_POLICY_ID}
        if self.multiagent:
            if not ((isinstance(self.env, MultiAgentEnv)
                     or isinstance(self.env, ExternalMultiAgentEnv))
                    or isinstance(self.env, BaseEnv)):
                raise ValueError(
                    "Have multiple policy graphs {}, but the env ".format(
                        self.policy_map) +
                    "{} is not a subclass of BaseEnv, MultiAgentEnv or "
                    "ExternalMultiAgentEnv?".format(self.env))

        self.filters = {
            policy_id: get_filter(observation_filter,
                                  policy.observation_space.shape)
            for (policy_id, policy) in self.policy_map.items()
        }
        if self.worker_index == 0:
            logger.info("Built filter map: {}".format(self.filters))

        # Always use vector env for consistency even if num_envs = 1
        self.async_env = BaseEnv.to_base_env(
            self.env,
            make_env=make_env,
            num_envs=num_envs,
            remote_envs=remote_worker_envs,
            remote_env_batch_wait_ms=remote_env_batch_wait_ms)
        self.num_envs = num_envs

        if self.batch_mode == "truncate_episodes":
            unroll_length = batch_steps
            pack_episodes = True
        elif self.batch_mode == "complete_episodes":
            unroll_length = float("inf")  # never cut episodes
            pack_episodes = False  # sampler will return 1 episode per poll
        else:
            raise ValueError("Unsupported batch mode: {}".format(
                self.batch_mode))

        self.io_context = IOContext(log_dir, policy_config, worker_index, self)
        self.reward_estimators = []
        for method in input_evaluation:
            if method == "simulation":
                logger.warning(
                    "Requested 'simulation' input evaluation method: "
                    "will discard all sampler outputs and keep only metrics.")
                sample_async = True
            elif method == "is":
                ise = ImportanceSamplingEstimator.create(self.io_context)
                self.reward_estimators.append(ise)
            elif method == "wis":
                wise = WeightedImportanceSamplingEstimator.create(
                    self.io_context)
                self.reward_estimators.append(wise)
            else:
                raise ValueError(
                    "Unknown evaluation method: {}".format(method))

        if sample_async:
            self.sampler = AsyncSampler(
                self.async_env,
                self.policy_map,
                policy_mapping_fn,
                self.preprocessors,
                self.filters,
                clip_rewards,
                unroll_length,
                self.callbacks,
                horizon=episode_horizon,
                pack=pack_episodes,
                tf_sess=self.tf_sess,
                clip_actions=clip_actions,
                blackhole_outputs="simulation" in input_evaluation,
                soft_horizon=soft_horizon)
            self.sampler.start()
        else:
            self.sampler = SyncSampler(
                self.async_env,
                self.policy_map,
                policy_mapping_fn,
                self.preprocessors,
                self.filters,
                clip_rewards,
                unroll_length,
                self.callbacks,
                horizon=episode_horizon,
                pack=pack_episodes,
                tf_sess=self.tf_sess,
                clip_actions=clip_actions,
                soft_horizon=soft_horizon)

        self.input_reader = input_creator(self.io_context)
        assert isinstance(self.input_reader, InputReader), self.input_reader
        self.output_writer = output_creator(self.io_context)
        assert isinstance(self.output_writer, OutputWriter), self.output_writer

        logger.debug("Created evaluator with env {} ({}), policies {}".format(
            self.async_env, self.env, self.policy_map))

    @override(EvaluatorInterface)
    def sample(self):
        """Evaluate the current policies and return a batch of experiences.

        Return:
            SampleBatch|MultiAgentBatch from evaluating the current policies.
        """

        if self._fake_sampler and self.last_batch is not None:
            return self.last_batch

        if log_once("sample_start"):
            logger.info("Generating sample batch of size {}".format(
                self.sample_batch_size))

        batches = [self.input_reader.next()]
        steps_so_far = batches[0].count

        # In truncate_episodes mode, never pull more than 1 batch per env.
        # This avoids over-running the target batch size.
        if self.batch_mode == "truncate_episodes":
            max_batches = self.num_envs
        else:
            max_batches = float("inf")

        while steps_so_far < self.sample_batch_size and len(
                batches) < max_batches:
            batch = self.input_reader.next()
            steps_so_far += batch.count
            batches.append(batch)
        batch = batches[0].concat_samples(batches)

        if self.callbacks.get("on_sample_end"):
            self.callbacks["on_sample_end"]({
                "evaluator": self,
                "samples": batch
            })

        # Always do writes prior to compression for consistency and to allow
        # for better compression inside the writer.
        self.output_writer.write(batch)

        # Do off-policy estimation if needed
        if self.reward_estimators:
            for sub_batch in batch.split_by_episode():
                for estimator in self.reward_estimators:
                    estimator.process(sub_batch)

        if log_once("sample_end"):
            logger.info("Completed sample batch:\n\n{}\n".format(
                summarize(batch)))

        if self.compress_observations == "bulk":
            batch.compress(bulk=True)
        elif self.compress_observations:
            batch.compress()

        if self._fake_sampler:
            self.last_batch = batch
        return batch

    @DeveloperAPI
    @ray.method(num_return_vals=2)
    def sample_with_count(self):
        """Same as sample() but returns the count as a separate future."""
        batch = self.sample()
        return batch, batch.count

    @override(EvaluatorInterface)
    def get_weights(self, policies=None):
        if policies is None:
            policies = self.policy_map.keys()
        return {
            pid: policy.get_weights()
            for pid, policy in self.policy_map.items() if pid in policies
        }

    @override(EvaluatorInterface)
    def set_weights(self, weights):
        for pid, w in weights.items():
            self.policy_map[pid].set_weights(w)

    @override(EvaluatorInterface)
    def compute_gradients(self, samples):
        if log_once("compute_gradients"):
            logger.info("Compute gradients on:\n\n{}\n".format(
                summarize(samples)))
        if isinstance(samples, MultiAgentBatch):
            grad_out, info_out = {}, {}
            if self.tf_sess is not None:
                builder = TFRunBuilder(self.tf_sess, "compute_gradients")
                for pid, batch in samples.policy_batches.items():
                    if pid not in self.policies_to_train:
                        continue
                    grad_out[pid], info_out[pid] = (
                        self.policy_map[pid]._build_compute_gradients(
                            builder, batch))
                grad_out = {k: builder.get(v) for k, v in grad_out.items()}
                info_out = {k: builder.get(v) for k, v in info_out.items()}
            else:
                for pid, batch in samples.policy_batches.items():
                    if pid not in self.policies_to_train:
                        continue
                    grad_out[pid], info_out[pid] = (
                        self.policy_map[pid].compute_gradients(batch))
        else:
            grad_out, info_out = (
                self.policy_map[DEFAULT_POLICY_ID].compute_gradients(samples))
        info_out["batch_count"] = samples.count
        if log_once("grad_out"):
            logger.info("Compute grad info:\n\n{}\n".format(
                summarize(info_out)))
        return grad_out, info_out

    @override(EvaluatorInterface)
    def apply_gradients(self, grads):
        if log_once("apply_gradients"):
            logger.info("Apply gradients:\n\n{}\n".format(summarize(grads)))
        if isinstance(grads, dict):
            if self.tf_sess is not None:
                builder = TFRunBuilder(self.tf_sess, "apply_gradients")
                outputs = {
                    pid: self.policy_map[pid]._build_apply_gradients(
                        builder, grad)
                    for pid, grad in grads.items()
                }
                return {k: builder.get(v) for k, v in outputs.items()}
            else:
                return {
                    pid: self.policy_map[pid].apply_gradients(g)
                    for pid, g in grads.items()
                }
        else:
            return self.policy_map[DEFAULT_POLICY_ID].apply_gradients(grads)

    @override(EvaluatorInterface)
    def learn_on_batch(self, samples):
        if log_once("learn_on_batch"):
            logger.info(
                "Training on concatenated sample batches:\n\n{}\n".format(
                    summarize(samples)))
        if isinstance(samples, MultiAgentBatch):
            info_out = {}
            to_fetch = {}
            if self.tf_sess is not None:
                builder = TFRunBuilder(self.tf_sess, "learn_on_batch")
            else:
                builder = None
            for pid, batch in samples.policy_batches.items():
                if pid not in self.policies_to_train:
                    continue
                policy = self.policy_map[pid]
                if builder and hasattr(policy, "_build_learn_on_batch"):
                    to_fetch[pid] = policy._build_learn_on_batch(
                        builder, batch)
                else:
                    info_out[pid] = policy.learn_on_batch(batch)
            info_out.update({k: builder.get(v) for k, v in to_fetch.items()})
        else:
            info_out, beholder_arrays = self.policy_map[DEFAULT_POLICY_ID].learn_on_batch(samples)

            if self.policy_config["evaluation_config"]["beholder"]:
                with self.tf_sess.graph.as_default():
                    if self._beholder is None:
                        self._beholder = Beholder(self.io_context.log_dir)
                    self._beholder.update(self.tf_sess, arrays=beholder_arrays if beholder_arrays else None)

        if log_once("learn_out"):
            logger.info("Training output:\n\n{}\n".format(summarize(info_out)))
        return info_out

    @DeveloperAPI
    def get_metrics(self):
        """Returns a list of new RolloutMetric objects from evaluation."""

        out = self.sampler.get_metrics()
        for m in self.reward_estimators:
            out.extend(m.get_metrics())
        return out

    @DeveloperAPI
    def foreach_env(self, func):
        """Apply the given function to each underlying env instance."""

        envs = self.async_env.get_unwrapped()
        if not envs:
            return [func(self.async_env)]
        else:
            return [func(e) for e in envs]

    @DeveloperAPI
    def get_policy(self, policy_id=DEFAULT_POLICY_ID):
        """Return policy graph for the specified id, or None.

        Arguments:
            policy_id (str): id of policy graph to return.
        """

        return self.policy_map.get(policy_id)

    @DeveloperAPI
    def for_policy(self, func, policy_id=DEFAULT_POLICY_ID):
        """Apply the given function to the specified policy graph."""

        return func(self.policy_map[policy_id])

    @DeveloperAPI
    def foreach_policy(self, func):
        """Apply the given function to each (policy, policy_id) tuple."""

        return [func(policy, pid) for pid, policy in self.policy_map.items()]

    @DeveloperAPI
    def foreach_trainable_policy(self, func):
        """Apply the given function to each (policy, policy_id) tuple.

        This only applies func to policies in `self.policies_to_train`."""

        return [
            func(policy, pid) for pid, policy in self.policy_map.items()
            if pid in self.policies_to_train
        ]

    @DeveloperAPI
    def sync_filters(self, new_filters):
        """Changes self's filter to given and rebases any accumulated delta.

        Args:
            new_filters (dict): Filters with new state to update local copy.
        """
        assert all(k in new_filters for k in self.filters)
        for k in self.filters:
            self.filters[k].sync(new_filters[k])

    @DeveloperAPI
    def get_filters(self, flush_after=False):
        """Returns a snapshot of filters.

        Args:
            flush_after (bool): Clears the filter buffer state.

        Returns:
            return_filters (dict): Dict for serializable filters
        """
        return_filters = {}
        for k, f in self.filters.items():
            return_filters[k] = f.as_serializable()
            if flush_after:
                f.clear_buffer()
        return return_filters

    @DeveloperAPI
    def save(self):
        filters = self.get_filters(flush_after=True)
        state = {
            pid: self.policy_map[pid].get_state()
            for pid in self.policy_map
        }
        return pickle.dumps({"filters": filters, "state": state})

    @DeveloperAPI
    def restore(self, objs):
        objs = pickle.loads(objs)
        self.sync_filters(objs["filters"])
        for pid, state in objs["state"].items():
            self.policy_map[pid].set_state(state)

    @DeveloperAPI
    def set_global_vars(self, global_vars):
        self.foreach_policy(lambda p, _: p.on_global_var_update(global_vars))

    @DeveloperAPI
    def export_policy_model(self, export_dir, policy_id=DEFAULT_POLICY_ID):
        self.policy_map[policy_id].export_model(export_dir)

    @DeveloperAPI
    def export_policy_checkpoint(self,
                                 export_dir,
                                 filename_prefix="model",
                                 policy_id=DEFAULT_POLICY_ID):
        self.policy_map[policy_id].export_checkpoint(export_dir,
                                                     filename_prefix)

    @DeveloperAPI
    def stop(self):
        self.async_env.stop()

    def _build_policy_map(self, policy_dict, policy_config):
        policy_map = {}
        preprocessors = {}
        for name, (cls, obs_space, act_space,
                   conf) in sorted(policy_dict.items()):
            logger.debug("Creating policy graph for {}".format(name))
            merged_conf = merge_dicts(policy_config, conf)
            if self.preprocessing_enabled:
                preprocessor = ModelCatalog.get_preprocessor_for_space(
                    obs_space, merged_conf.get("model"))
                preprocessors[name] = preprocessor
                obs_space = preprocessor.observation_space
            else:
                preprocessors[name] = NoPreprocessor(obs_space)
            if isinstance(obs_space, gym.spaces.Dict) or \
                    isinstance(obs_space, gym.spaces.Tuple):
                raise ValueError(
                    "Found raw Tuple|Dict space as input to policy graph. "
                    "Please preprocess these observations with a "
                    "Tuple|DictFlatteningPreprocessor.")
            if tf:
                with tf.variable_scope(name):
                    policy_map[name] = cls(obs_space, act_space, merged_conf)
            else:
                policy_map[name] = cls(obs_space, act_space, merged_conf)
        if self.worker_index == 0:
            logger.info("Built policy map: {}".format(policy_map))
            logger.info("Built preprocessor map: {}".format(preprocessors))
        return policy_map, preprocessors

    def __del__(self):
        if hasattr(self, "sampler") and isinstance(self.sampler, AsyncSampler):
            self.sampler.shutdown = True


def _validate_and_canonicalize(policy_graph, env):
    if isinstance(policy_graph, dict):
        _validate_multiagent_config(policy_graph)
        return policy_graph
    elif not issubclass(policy_graph, PolicyGraph):
        raise ValueError("policy_graph must be a rllib.PolicyGraph class")
    else:
        if (isinstance(env, MultiAgentEnv)
                and not hasattr(env, "observation_space")):
            raise ValueError(
                "MultiAgentEnv must have observation_space defined if run "
                "in a single-agent configuration.")
        return {
            DEFAULT_POLICY_ID: (policy_graph, env.observation_space,
                                env.action_space, {})
        }


def _validate_multiagent_config(policy_graph, allow_none_graph=False):
    for k, v in policy_graph.items():
        if not isinstance(k, str):
            raise ValueError("policy_graph keys must be strs, got {}".format(
                type(k)))
        if not isinstance(v, tuple) or len(v) != 4:
            raise ValueError(
                "policy_graph values must be tuples of "
                "(cls, obs_space, action_space, config), got {}".format(v))
        if allow_none_graph and v[0] is None:
            pass
        elif not issubclass(v[0], PolicyGraph):
            raise ValueError(
                "policy_graph tuple value 0 must be a rllib.PolicyGraph "
                "class or None, got {}".format(v[0]))
        if not isinstance(v[1], gym.Space):
            raise ValueError(
                "policy_graph tuple value 1 (observation_space) must be a "
                "gym.Space, got {}".format(type(v[1])))
        if not isinstance(v[2], gym.Space):
            raise ValueError(
                "policy_graph tuple value 2 (action_space) must be a "
                "gym.Space, got {}".format(type(v[2])))
        if not isinstance(v[3], dict):
            raise ValueError(
                "policy_graph tuple value 3 (config) must be a dict, "
                "got {}".format(type(v[3])))


def _validate_env(env):
    # allow this as a special case (assumed gym.Env)
    if hasattr(env, "observation_space") and hasattr(env, "action_space"):
        return env

    allowed_types = [gym.Env, MultiAgentEnv, ExternalEnv, VectorEnv, BaseEnv]
    if not any(isinstance(env, tpe) for tpe in allowed_types):
        raise ValueError(
            "Returned env should be an instance of gym.Env, MultiAgentEnv, "
            "ExternalEnv, VectorEnv, or BaseEnv. The provided env creator "
            "function returned {} ({}).".format(env, type(env)))
    return env


def _monitor(env, path):
    return gym.wrappers.Monitor(env, path, resume=True)


def _has_tensorflow_graph(policy_dict):
    for policy, _, _, _ in policy_dict.values():
        if issubclass(policy, TFPolicyGraph):
            return True
    return False<|MERGE_RESOLUTION|>--- conflicted
+++ resolved
@@ -5,11 +5,7 @@
 import gym
 import logging
 import pickle
-<<<<<<< HEAD
-=======
-import tensorflow as tf
 from tensorboard.plugins.beholder import Beholder
->>>>>>> 60b5a492
 
 import ray
 from ray.rllib.env.atari_wrappers import wrap_deepmind, is_atari
