from __future__ import absolute_import
from __future__ import division
from __future__ import print_function

import gym
import logging
import pickle
import tensorflow as tf

import ray
from ray.rllib.env.base_env import BaseEnv
from ray.rllib.env.atari_wrappers import wrap_deepmind, is_atari
from ray.rllib.env.env_context import EnvContext
from ray.rllib.env.multi_agent_env import MultiAgentEnv
from ray.rllib.evaluation.interface import EvaluatorInterface
from ray.rllib.evaluation.sample_batch import MultiAgentBatch, \
    DEFAULT_POLICY_ID
from ray.rllib.evaluation.sampler import AsyncSampler, SyncSampler
from ray.rllib.evaluation.policy_graph import PolicyGraph
from ray.rllib.evaluation.tf_policy_graph import TFPolicyGraph
from ray.rllib.offline import NoopOutput, IOContext, OutputWriter, InputReader
from ray.rllib.models import ModelCatalog
from ray.rllib.models.preprocessors import NoPreprocessor
from ray.rllib.utils import merge_dicts
from ray.rllib.utils.annotations import override, DeveloperAPI
from ray.rllib.utils.compression import pack
from ray.rllib.utils.filter import get_filter
from ray.rllib.utils.tf_run_builder import TFRunBuilder

logger = logging.getLogger(__name__)


@DeveloperAPI
class PolicyEvaluator(EvaluatorInterface):
    """Common ``PolicyEvaluator`` implementation that wraps a ``PolicyGraph``.

    This class wraps a policy graph instance and an environment class to
    collect experiences from the environment. You can create many replicas of
    this class as Ray actors to scale RL training.

    This class supports vectorized and multi-agent policy evaluation (e.g.,
    VectorEnv, MultiAgentEnv, etc.)

    Examples:
        >>> # Create a policy evaluator and using it to collect experiences.
        >>> evaluator = PolicyEvaluator(
        ...   env_creator=lambda _: gym.make("CartPole-v0"),
        ...   policy_graph=PGPolicyGraph)
        >>> print(evaluator.sample())
        SampleBatch({
            "obs": [[...]], "actions": [[...]], "rewards": [[...]],
            "dones": [[...]], "new_obs": [[...]]})

        >>> # Creating policy evaluators using optimizer_cls.make().
        >>> optimizer = SyncSamplesOptimizer.make(
        ...   evaluator_cls=PolicyEvaluator,
        ...   evaluator_args={
        ...     "env_creator": lambda _: gym.make("CartPole-v0"),
        ...     "policy_graph": PGPolicyGraph,
        ...   },
        ...   num_workers=10)
        >>> for _ in range(10): optimizer.step()

        >>> # Creating a multi-agent policy evaluator
        >>> evaluator = PolicyEvaluator(
        ...   env_creator=lambda _: MultiAgentTrafficGrid(num_cars=25),
        ...   policy_graphs={
        ...       # Use an ensemble of two policies for car agents
        ...       "car_policy1":
        ...         (PGPolicyGraph, Box(...), Discrete(...), {"gamma": 0.99}),
        ...       "car_policy2":
        ...         (PGPolicyGraph, Box(...), Discrete(...), {"gamma": 0.95}),
        ...       # Use a single shared policy for all traffic lights
        ...       "traffic_light_policy":
        ...         (PGPolicyGraph, Box(...), Discrete(...), {}),
        ...   },
        ...   policy_mapping_fn=lambda agent_id:
        ...     random.choice(["car_policy1", "car_policy2"])
        ...     if agent_id.startswith("car_") else "traffic_light_policy")
        >>> print(evaluator.sample())
        MultiAgentBatch({
            "car_policy1": SampleBatch(...),
            "car_policy2": SampleBatch(...),
            "traffic_light_policy": SampleBatch(...)})
    """

    @DeveloperAPI
    @classmethod
    def as_remote(cls, num_cpus=None, num_gpus=None, resources=None):
        return ray.remote(
            num_cpus=num_cpus, num_gpus=num_gpus, resources=resources)(cls)

    @DeveloperAPI
    def __init__(self,
                 env_creator,
                 policy_graph,
                 policy_mapping_fn=None,
                 policies_to_train=None,
                 tf_session_creator=None,
                 batch_steps=100,
                 batch_mode="truncate_episodes",
                 episode_horizon=None,
                 preprocessor_pref="deepmind",
                 sample_async=False,
                 compress_observations=False,
                 num_envs=1,
                 observation_filter="NoFilter",
                 clip_rewards=None,
                 clip_actions=True,
                 env_config=None,
                 model_config=None,
                 policy_config=None,
                 worker_index=0,
                 monitor_path=None,
                 log_dir=None,
                 log_level=None,
                 callbacks=None,
                 input_creator=lambda ioctx: ioctx.default_sampler_input(),
                 input_evaluation_method=None,
                 output_creator=lambda ioctx: NoopOutput(),
                 remote_worker_envs=False,
                 entangled_worker_envs=False):
        """Initialize a policy evaluator.

        Arguments:
            env_creator (func): Function that returns a gym.Env given an
                EnvContext wrapped configuration.
            policy_graph (class|dict): Either a class implementing
                PolicyGraph, or a dictionary of policy id strings to
                (PolicyGraph, obs_space, action_space, config) tuples. If a
                dict is specified, then we are in multi-agent mode and a
                policy_mapping_fn should also be set.
            policy_mapping_fn (func): A function that maps agent ids to
                policy ids in multi-agent mode. This function will be called
                each time a new agent appears in an episode, to bind that agent
                to a policy for the duration of the episode.
            policies_to_train (list): Optional whitelist of policies to train,
                or None for all policies.
            tf_session_creator (func): A function that returns a TF session.
                This is optional and only useful with TFPolicyGraph.
            batch_steps (int): The target number of env transitions to include
                in each sample batch returned from this evaluator.
            batch_mode (str): One of the following batch modes:
                "truncate_episodes": Each call to sample() will return a batch
                    of at most `batch_steps * num_envs` in size. The batch will
                    be exactly `batch_steps * num_envs` in size if
                    postprocessing does not change batch sizes. Episodes may be
                    truncated in order to meet this size requirement.
                "complete_episodes": Each call to sample() will return a batch
                    of at least `batch_steps * num_envs` in size. Episodes will
                    not be truncated, but multiple episodes may be packed
                    within one batch to meet the batch size. Note that when
                    `num_envs > 1`, episode steps will be buffered until the
                    episode completes, and hence batches may contain
                    significant amounts of off-policy data.
            episode_horizon (int): Whether to stop episodes at this horizon.
            preprocessor_pref (str): Whether to prefer RLlib preprocessors
                ("rllib") or deepmind ("deepmind") when applicable.
            sample_async (bool): Whether to compute samples asynchronously in
                the background, which improves throughput but can cause samples
                to be slightly off-policy.
            compress_observations (bool): If true, compress the observations.
                They can be decompressed with rllib/utils/compression.
            num_envs (int): If more than one, will create multiple envs
                and vectorize the computation of actions. This has no effect if
                if the env already implements VectorEnv.
            observation_filter (str): Name of observation filter to use.
            clip_rewards (bool): Whether to clip rewards to [-1, 1] prior to
                experience postprocessing. Setting to None means clip for Atari
                only.
            clip_actions (bool): Whether to clip action values to the range
                specified by the policy action space.
            env_config (dict): Config to pass to the env creator.
            model_config (dict): Config to use when creating the policy model.
            policy_config (dict): Config to pass to the policy. In the
                multi-agent case, this config will be merged with the
                per-policy configs specified by `policy_graph`.
            worker_index (int): For remote evaluators, this should be set to a
                non-zero and unique value. This index is passed to created envs
                through EnvContext so that envs can be configured per worker.
            monitor_path (str): Write out episode stats and videos to this
                directory if specified.
            log_dir (str): Directory where logs can be placed.
            log_level (str): Set the root log level on creation.
            callbacks (dict): Dict of custom debug callbacks.
            input_creator (func): Function that returns an InputReader object
                for loading previous generated experiences.
            input_evaluation_method (str): How to evaluate the current policy.
                This only applies when the input is reading offline data.
                Options are:
                  - None: don't evaluate the policy. The episode reward and
                    other metrics will be NaN.
                  - "simulation": run the environment in the background, but
                    use this data for evaluation only and never for learning.
            output_creator (func): Function that returns an OutputWriter object
                for saving generated experiences.
            remote_worker_envs (bool): Whether environments should be remote,
                in another process, and executed in parallel
<<<<<<< HEAD
=======
            entangled_worker_envs (bool): Whether environments are entangled,
                physicallky one, logically many
>>>>>>> 242aeea0
        """

        if log_level:
            logging.getLogger("ray.rllib").setLevel(log_level)

        env_context = EnvContext(env_config or {}, worker_index)
        policy_config = policy_config or {}
        self.policy_config = policy_config
        self.callbacks = callbacks or {}
        model_config = model_config or {}
        policy_mapping_fn = (policy_mapping_fn
                             or (lambda agent_id: DEFAULT_POLICY_ID))
        if not callable(policy_mapping_fn):
            raise ValueError(
                "Policy mapping function not callable. If you're using Tune, "
                "make sure to escape the function with tune.function() "
                "to prevent it from being evaluated as an expression.")
        self.env_creator = env_creator
        self.sample_batch_size = batch_steps * num_envs
        self.batch_mode = batch_mode
        self.compress_observations = compress_observations
        self.preprocessing_enabled = True

        self.env = env_creator(env_context)
        if isinstance(self.env, MultiAgentEnv) or \
                isinstance(self.env, BaseEnv):

            def wrap(env):
                return env  # we can't auto-wrap these env types
        elif is_atari(self.env) and \
                not model_config.get("custom_preprocessor") and \
                preprocessor_pref == "deepmind":

            # Deepmind wrappers already handle all preprocessing
            self.preprocessing_enabled = False

            if clip_rewards is None:
                clip_rewards = True

            def wrap(env):
                env = wrap_deepmind(
                    env,
                    dim=model_config.get("dim"),
                    framestack=model_config.get("framestack"))
                if monitor_path:
                    env = _monitor(env, monitor_path)
                return env
        else:

            def wrap(env):
                if monitor_path:
                    env = _monitor(env, monitor_path)
                return env

        self.env = wrap(self.env)

        def make_env(input):
            return wrap(
                env_creator(
                    env_context.align(
<<<<<<< HEAD
                        vector_index=None if entangled_worker_envs else input,
                        entangled_envs_num=input if entangled_worker_envs
                        else None,
=======
                        vector_index=0 if entangled_worker_envs else input,
                        entangled_envs_num=input if entangled_worker_envs
                        else 0,
>>>>>>> 242aeea0
                        remote=remote_worker_envs)))

        self.tf_sess = None
        policy_dict = _validate_and_canonicalize(policy_graph, self.env)
        self.policies_to_train = policies_to_train or list(policy_dict.keys())
        if _has_tensorflow_graph(policy_dict):
            if (ray.is_initialized()
                    and ray.worker._mode() != ray.worker.LOCAL_MODE
                    and not ray.get_gpu_ids()):
                logger.info("Creating policy evaluation worker {}".format(
                    worker_index) +
                    " on CPU (please ignore any CUDA init errors)")
            with tf.Graph().as_default():
                if tf_session_creator:
                    self.tf_sess = tf_session_creator()
                else:
                    self.tf_sess = tf.Session(
                        config=tf.ConfigProto(
                            gpu_options=tf.GPUOptions(allow_growth=True)))
                with self.tf_sess.as_default():
                    self.policy_map, self.preprocessors = \
                        self._build_policy_map(policy_dict, policy_config)
        else:
            self.policy_map, self.preprocessors = self._build_policy_map(
                policy_dict, policy_config)

        self.multiagent = set(self.policy_map.keys()) != {DEFAULT_POLICY_ID}
        if self.multiagent:
            if not (isinstance(self.env, MultiAgentEnv)
                    or isinstance(self.env, BaseEnv)):
                raise ValueError(
                    "Have multiple policy graphs {}, but the env ".format(
                        self.policy_map) +
                    "{} is not a subclass of MultiAgentEnv?".format(self.env))

        self.filters = {
            policy_id: get_filter(observation_filter,
                                  policy.observation_space.shape)
            for (policy_id, policy) in self.policy_map.items()
        }

        # Always use vector env for consistency even if num_envs = 1
        self.async_env = BaseEnv.to_base_env(
            self.env, make_env=make_env, num_envs=num_envs,
            remote_envs=remote_worker_envs,
            entangled_envs=entangled_worker_envs)
        self.num_envs = num_envs

        if self.batch_mode == "truncate_episodes":
            unroll_length = batch_steps
            pack_episodes = True
        elif self.batch_mode == "complete_episodes":
            unroll_length = float("inf")  # never cut episodes
            pack_episodes = False  # sampler will return 1 episode per poll
        else:
            raise ValueError("Unsupported batch mode: {}".format(
                self.batch_mode))

        if input_evaluation_method == "simulation":
            logger.warning(
                "Requested 'simulation' input evaluation method: "
                "will discard all sampler outputs and keep only metrics.")
            sample_async = True
        elif input_evaluation_method is None:
            pass
        else:
            raise ValueError("Unknown evaluation method: {}".format(
                input_evaluation_method))

        if sample_async:
            self.sampler = AsyncSampler(
                self.async_env,
                self.policy_map,
                policy_mapping_fn,
                self.preprocessors,
                self.filters,
                clip_rewards,
                unroll_length,
                self.callbacks,
                horizon=episode_horizon,
                pack=pack_episodes,
                tf_sess=self.tf_sess,
                clip_actions=clip_actions,
                blackhole_outputs=input_evaluation_method == "simulation")
            self.sampler.start()
        else:
            self.sampler = SyncSampler(
                self.async_env,
                self.policy_map,
                policy_mapping_fn,
                self.preprocessors,
                self.filters,
                clip_rewards,
                unroll_length,
                self.callbacks,
                horizon=episode_horizon,
                pack=pack_episodes,
                tf_sess=self.tf_sess,
                clip_actions=clip_actions)

        self.io_context = IOContext(log_dir, policy_config, worker_index, self)
        self.input_reader = input_creator(self.io_context)
        assert isinstance(self.input_reader, InputReader), self.input_reader
        self.output_writer = output_creator(self.io_context)
        assert isinstance(self.output_writer, OutputWriter), self.output_writer

        logger.debug("Created evaluator with env {} ({}), policies {}".format(
            self.async_env, self.env, self.policy_map))

    @override(EvaluatorInterface)
    def sample(self):
        """Evaluate the current policies and return a batch of experiences.

        Return:
            SampleBatch|MultiAgentBatch from evaluating the current policies.
        """

        batches = [self.input_reader.next()]
        steps_so_far = batches[0].count

        # In truncate_episodes mode, never pull more than 1 batch per env.
        # This avoids over-running the target batch size.
        if self.batch_mode == "truncate_episodes":
            max_batches = self.num_envs
        else:
            max_batches = float("inf")

        while steps_so_far < self.sample_batch_size and len(
                batches) < max_batches:
            batch = self.input_reader.next()
            steps_so_far += batch.count
            batches.append(batch)
        batch = batches[0].concat_samples(batches)

        if self.callbacks.get("on_sample_end"):
            self.callbacks["on_sample_end"]({
                "evaluator": self,
                "samples": batch
            })

        # Always do writes prior to compression for consistency and to allow
        # for better compression inside the writer.
        self.output_writer.write(batch)

        if self.compress_observations:
            if isinstance(batch, MultiAgentBatch):
                for data in batch.policy_batches.values():
                    data["obs"] = [pack(o) for o in data["obs"]]
                    data["new_obs"] = [pack(o) for o in data["new_obs"]]
            else:
                batch["obs"] = [pack(o) for o in batch["obs"]]
                batch["new_obs"] = [pack(o) for o in batch["new_obs"]]

        return batch

    @DeveloperAPI
    @ray.method(num_return_vals=2)
    def sample_with_count(self):
        """Same as sample() but returns the count as a separate future."""
        batch = self.sample()
        return batch, batch.count

    @override(EvaluatorInterface)
    def get_weights(self, policies=None):
        if policies is None:
            policies = self.policy_map.keys()
        return {
            pid: policy.get_weights()
            for pid, policy in self.policy_map.items() if pid in policies
        }

    @override(EvaluatorInterface)
    def set_weights(self, weights):
        for pid, w in weights.items():
            self.policy_map[pid].set_weights(w)

    @override(EvaluatorInterface)
    def compute_gradients(self, samples):
        if isinstance(samples, MultiAgentBatch):
            grad_out, info_out = {}, {}
            if self.tf_sess is not None:
                builder = TFRunBuilder(self.tf_sess, "compute_gradients")
                for pid, batch in samples.policy_batches.items():
                    if pid not in self.policies_to_train:
                        continue
                    grad_out[pid], info_out[pid] = (
                        self.policy_map[pid]._build_compute_gradients(
                            builder, batch))
                grad_out = {k: builder.get(v) for k, v in grad_out.items()}
                info_out = {k: builder.get(v) for k, v in info_out.items()}
            else:
                for pid, batch in samples.policy_batches.items():
                    if pid not in self.policies_to_train:
                        continue
                    grad_out[pid], info_out[pid] = (
                        self.policy_map[pid].compute_gradients(batch))
        else:
            grad_out, info_out = (
                self.policy_map[DEFAULT_POLICY_ID].compute_gradients(samples))
        info_out["batch_count"] = samples.count
        return grad_out, info_out

    @override(EvaluatorInterface)
    def apply_gradients(self, grads):
        if isinstance(grads, dict):
            if self.tf_sess is not None:
                builder = TFRunBuilder(self.tf_sess, "apply_gradients")
                outputs = {
                    pid: self.policy_map[pid]._build_apply_gradients(
                        builder, grad)
                    for pid, grad in grads.items()
                }
                return {k: builder.get(v) for k, v in outputs.items()}
            else:
                return {
                    pid: self.policy_map[pid].apply_gradients(g)
                    for pid, g in grads.items()
                }
        else:
            return self.policy_map[DEFAULT_POLICY_ID].apply_gradients(grads)

    @override(EvaluatorInterface)
    def compute_apply(self, samples):
        if isinstance(samples, MultiAgentBatch):
            info_out = {}
            if self.tf_sess is not None:
                builder = TFRunBuilder(self.tf_sess, "compute_apply")
                for pid, batch in samples.policy_batches.items():
                    if pid not in self.policies_to_train:
                        continue
                    info_out[pid], _ = (
                        self.policy_map[pid]._build_compute_apply(
                            builder, batch))
                info_out = {k: builder.get(v) for k, v in info_out.items()}
            else:
                for pid, batch in samples.policy_batches.items():
                    if pid not in self.policies_to_train:
                        continue
                    info_out[pid], _ = (
                        self.policy_map[pid].compute_apply(batch))
            return info_out
        else:
            grad_fetch, apply_fetch = (
                self.policy_map[DEFAULT_POLICY_ID].compute_apply(samples))
            return grad_fetch

    @DeveloperAPI
    def get_policy(self, policy_id=DEFAULT_POLICY_ID):
        """Return policy graph for the specified id, or None.

        Arguments:
            policy_id (str): id of policy graph to return.
        """

        return self.policy_map.get(policy_id)

    @DeveloperAPI
    def for_policy(self, func, policy_id=DEFAULT_POLICY_ID):
        """Apply the given function to the specified policy graph."""

        return func(self.policy_map[policy_id])

    @DeveloperAPI
    def foreach_policy(self, func):
        """Apply the given function to each (policy, policy_id) tuple."""

        return [func(policy, pid) for pid, policy in self.policy_map.items()]

    @DeveloperAPI
    def foreach_trainable_policy(self, func):
        """Apply the given function to each (policy, policy_id) tuple.

        This only applies func to policies in `self.policies_to_train`."""

        return [
            func(policy, pid) for pid, policy in self.policy_map.items()
            if pid in self.policies_to_train
        ]

    @DeveloperAPI
    def sync_filters(self, new_filters):
        """Changes self's filter to given and rebases any accumulated delta.

        Args:
            new_filters (dict): Filters with new state to update local copy.
        """
        assert all(k in new_filters for k in self.filters)
        for k in self.filters:
            self.filters[k].sync(new_filters[k])

    @DeveloperAPI
    def get_filters(self, flush_after=False):
        """Returns a snapshot of filters.

        Args:
            flush_after (bool): Clears the filter buffer state.

        Returns:
            return_filters (dict): Dict for serializable filters
        """
        return_filters = {}
        for k, f in self.filters.items():
            return_filters[k] = f.as_serializable()
            if flush_after:
                f.clear_buffer()
        return return_filters

    @DeveloperAPI
    def save(self):
        filters = self.get_filters(flush_after=True)
        state = {
            pid: self.policy_map[pid].get_state()
            for pid in self.policy_map
        }
        return pickle.dumps({"filters": filters, "state": state})

    @DeveloperAPI
    def restore(self, objs):
        objs = pickle.loads(objs)
        self.sync_filters(objs["filters"])
        for pid, state in objs["state"].items():
            self.policy_map[pid].set_state(state)

    @DeveloperAPI
    def set_global_vars(self, global_vars):
        self.foreach_policy(lambda p, _: p.on_global_var_update(global_vars))

    @DeveloperAPI
    def export_policy_model(self, export_dir, policy_id=DEFAULT_POLICY_ID):
        self.policy_map[policy_id].export_model(export_dir)

    @DeveloperAPI
    def export_policy_checkpoint(self,
                                 export_dir,
                                 filename_prefix="model",
                                 policy_id=DEFAULT_POLICY_ID):
        self.policy_map[policy_id].export_checkpoint(export_dir,
                                                     filename_prefix)

    def _build_policy_map(self, policy_dict, policy_config):
        policy_map = {}
        preprocessors = {}
        for name, (cls, obs_space, act_space,
                   conf) in sorted(policy_dict.items()):
            logger.debug("Creating policy graph for {}".format(name))
            merged_conf = merge_dicts(policy_config, conf)
            if self.preprocessing_enabled:
                preprocessor = ModelCatalog.get_preprocessor_for_space(
                    obs_space, merged_conf.get("model"))
                preprocessors[name] = preprocessor
                obs_space = preprocessor.observation_space
            else:
                preprocessors[name] = NoPreprocessor(obs_space)
            if isinstance(obs_space, gym.spaces.Dict) or \
                    isinstance(obs_space, gym.spaces.Tuple):
                raise ValueError(
                    "Found raw Tuple|Dict space as input to policy graph. "
                    "Please preprocess these observations with a "
                    "Tuple|DictFlatteningPreprocessor.")
            with tf.variable_scope(name):
                policy_map[name] = cls(obs_space, act_space, merged_conf)
        return policy_map, preprocessors

    def __del__(self):
        if isinstance(self.sampler, AsyncSampler):
            self.sampler.shutdown = True


def _validate_and_canonicalize(policy_graph, env):
    if isinstance(policy_graph, dict):
        for k, v in policy_graph.items():
            if not isinstance(k, str):
                raise ValueError(
                    "policy_graph keys must be strs, got {}".format(type(k)))
            if not isinstance(v, tuple) or len(v) != 4:
                raise ValueError(
                    "policy_graph values must be tuples of "
                    "(cls, obs_space, action_space, config), got {}".format(v))
            if not issubclass(v[0], PolicyGraph):
                raise ValueError(
                    "policy_graph tuple value 0 must be a rllib.PolicyGraph "
                    "class, got {}".format(v[0]))
            if not isinstance(v[1], gym.Space):
                raise ValueError(
                    "policy_graph tuple value 1 (observation_space) must be a "
                    "gym.Space, got {}".format(type(v[1])))
            if not isinstance(v[2], gym.Space):
                raise ValueError(
                    "policy_graph tuple value 2 (action_space) must be a "
                    "gym.Space, got {}".format(type(v[2])))
            if not isinstance(v[3], dict):
                raise ValueError(
                    "policy_graph tuple value 3 (config) must be a dict, "
                    "got {}".format(type(v[3])))
        return policy_graph
    elif not issubclass(policy_graph, PolicyGraph):
        raise ValueError("policy_graph must be a rllib.PolicyGraph class")
    else:
        if (isinstance(env, MultiAgentEnv)
                and not hasattr(env, "observation_space")):
            raise ValueError(
                "MultiAgentEnv must have observation_space defined if run "
                "in a single-agent configuration.")
        return {
            DEFAULT_POLICY_ID: (policy_graph, env.observation_space,
                                env.action_space, {})
        }


def _monitor(env, path):
    return gym.wrappers.Monitor(env, path, resume=True)


def _has_tensorflow_graph(policy_dict):
    for policy, _, _, _ in policy_dict.values():
        if issubclass(policy, TFPolicyGraph):
            return True
    return False<|MERGE_RESOLUTION|>--- conflicted
+++ resolved
@@ -196,11 +196,8 @@
                 for saving generated experiences.
             remote_worker_envs (bool): Whether environments should be remote,
                 in another process, and executed in parallel
-<<<<<<< HEAD
-=======
             entangled_worker_envs (bool): Whether environments are entangled,
                 physicallky one, logically many
->>>>>>> 242aeea0
         """
 
         if log_level:
@@ -261,15 +258,9 @@
             return wrap(
                 env_creator(
                     env_context.align(
-<<<<<<< HEAD
-                        vector_index=None if entangled_worker_envs else input,
-                        entangled_envs_num=input if entangled_worker_envs
-                        else None,
-=======
                         vector_index=0 if entangled_worker_envs else input,
                         entangled_envs_num=input if entangled_worker_envs
                         else 0,
->>>>>>> 242aeea0
                         remote=remote_worker_envs)))
 
         self.tf_sess = None
