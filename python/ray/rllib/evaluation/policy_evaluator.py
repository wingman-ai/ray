--- conflicted
+++ resolved
@@ -118,11 +118,7 @@
                  log_level=None,
                  callbacks=None,
                  input_creator=lambda ioctx: ioctx.default_sampler_input(),
-<<<<<<< HEAD
-                 input_evaluation_method=None,
-=======
                  input_evaluation=frozenset([]),
->>>>>>> 810cc170
                  output_creator=lambda ioctx: NoopOutput(),
                  remote_worker_envs=False):
         """Initialize a policy evaluator.
