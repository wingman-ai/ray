--- conflicted
+++ resolved
@@ -605,11 +605,7 @@
                 actions_to_send[env_id][agent_id] = action
             actions_to_send[env_id]['state_value'] = state_value
             actions_to_send[env_id]['language_input'] = language_input[0]
-<<<<<<< HEAD
-            
-=======
-
->>>>>>> 4b29b1ea
+
             episode = active_episodes[env_id]
             episode._set_rnn_state(agent_id, [c[i] for c in rnn_out_cols])
             episode._set_last_pi_info(
