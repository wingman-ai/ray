--- conflicted
+++ resolved
@@ -417,15 +417,9 @@
         fetches = builder.add_fetches([
             self._apply_op,
             self._get_grad_and_stats_fetches(),
-<<<<<<< HEAD
-            self.extra_apply_grad_fetches(),
             [self.model.conv1, self.model.conv2],
         ])
-        return fetches[1], fetches[2], fetches[3]
-=======
-        ])
-        return fetches[1]
->>>>>>> a509509e
+        return fetches[1], fetches[2]
 
     def _get_grad_and_stats_fetches(self):
         fetches = self.extra_compute_grad_fetches()
