from __future__ import absolute_import
from __future__ import division
from __future__ import print_function

import os
import errno
import logging
import numpy as np

import ray
import ray.experimental.tf_utils
from ray.rllib.evaluation.metrics import LEARNER_STATS_KEY
from ray.rllib.evaluation.policy_graph import PolicyGraph
from ray.rllib.evaluation.sample_batch import SampleBatch
from ray.rllib.models.lstm import chop_into_sequences
from ray.rllib.utils.annotations import override, DeveloperAPI
from ray.rllib.utils.debug import log_once, summarize
from ray.rllib.utils.schedules import ConstantSchedule, PiecewiseSchedule, LinearSchedule
from ray.rllib.utils.tf_run_builder import TFRunBuilder
from ray.rllib.utils import try_import_tf

tf = try_import_tf()
logger = logging.getLogger(__name__)


@DeveloperAPI
class TFPolicyGraph(PolicyGraph):
    """An agent policy and loss implemented in TensorFlow.

    Extending this class enables RLlib to perform TensorFlow specific
    optimizations on the policy graph, e.g., parallelization across gpus or
    fusing multiple graphs together in the multi-agent setting.

    Input tensors are typically shaped like [BATCH_SIZE, ...].

    Attributes:
        observation_space (gym.Space): observation space of the policy.
        action_space (gym.Space): action space of the policy.
        model (rllib.models.Model): RLlib model used for the policy.

    Examples:
        >>> policy = TFPolicyGraphSubclass(
            sess, obs_input, action_sampler, loss, loss_inputs)

        >>> print(policy.compute_actions([1, 0, 2]))
        (array([0, 1, 1]), [], {})

        >>> print(policy.postprocess_trajectory(SampleBatch({...})))
        SampleBatch({"action": ..., "advantages": ..., ...})
    """

    @DeveloperAPI
    def __init__(self,
                 observation_space,
                 action_space,
                 sess,
                 obs_input,
                 action_sampler,
                 loss,
                 loss_inputs,
                 model=None,
                 action_prob=None,
                 state_inputs=None,
                 state_outputs=None,
                 prev_action_input=None,
                 prev_reward_input=None,
                 seq_lens=None,
                 max_seq_len=20,
                 batch_divisibility_req=1,
                 update_ops=None):
        """Initialize the policy graph.

        Arguments:
            observation_space (gym.Space): Observation space of the env.
            action_space (gym.Space): Action space of the env.
            sess (Session): TensorFlow session to use.
            obs_input (Tensor): input placeholder for observations, of shape
                [BATCH_SIZE, obs...].
            action_sampler (Tensor): Tensor for sampling an action, of shape
                [BATCH_SIZE, action...]
            loss (Tensor): scalar policy loss output tensor.
            loss_inputs (list): a (name, placeholder) tuple for each loss
                input argument. Each placeholder name must correspond to a
                SampleBatch column key returned by postprocess_trajectory(),
                and has shape [BATCH_SIZE, data...]. These keys will be read
                from postprocessed sample batches and fed into the specified
                placeholders during loss computation.
            model (rllib.models.Model): used to integrate custom losses and
                stats from user-defined RLlib models.
            action_prob (Tensor): probability of the sampled action.
            state_inputs (list): list of RNN state input Tensors.
            state_outputs (list): list of RNN state output Tensors.
            prev_action_input (Tensor): placeholder for previous actions
            prev_reward_input (Tensor): placeholder for previous rewards
            seq_lens (Tensor): placeholder for RNN sequence lengths, of shape
                [NUM_SEQUENCES]. Note that NUM_SEQUENCES << BATCH_SIZE. See
                models/lstm.py for more information.
            max_seq_len (int): max sequence length for LSTM training.
            batch_divisibility_req (int): pad all agent experiences batches to
                multiples of this value. This only has an effect if not using
                a LSTM model.
            update_ops (list): override the batchnorm update ops to run when
                applying gradients. Otherwise we run all update ops found in
                the current variable scope.
        """

        self.observation_space = observation_space
        self.action_space = action_space
        self.model = model
        self._sess = sess
        self._obs_input = obs_input
        self._prev_action_input = prev_action_input
        self._prev_reward_input = prev_reward_input
        self._sampler = action_sampler
        self._is_training = self._get_is_training_placeholder()
        self._action_prob = action_prob
        self._state_inputs = state_inputs or []
        self._state_outputs = state_outputs or []
        self._seq_lens = seq_lens
        self._max_seq_len = max_seq_len
        self._batch_divisibility_req = batch_divisibility_req
        self._update_ops = update_ops
        self._stats_fetches = {}

        if loss is not None:
            self._initialize_loss(loss, loss_inputs)
        else:
            self._loss = None

        if len(self._state_inputs) != len(self._state_outputs):
            raise ValueError(
                "Number of state input and output tensors must match, got: "
                "{} vs {}".format(self._state_inputs, self._state_outputs))
        if len(self.get_initial_state()) != len(self._state_inputs):
            raise ValueError(
                "Length of initial state must match number of state inputs, "
                "got: {} vs {}".format(self.get_initial_state(),
                                       self._state_inputs))
        if self._state_inputs and self._seq_lens is None:
            raise ValueError(
                "seq_lens tensor must be given if state inputs are defined")

    def _initialize_loss(self, loss, loss_inputs):
        self._loss_inputs = loss_inputs
        self._loss_input_dict = dict(self._loss_inputs)
        for i, ph in enumerate(self._state_inputs):
            self._loss_input_dict["state_in_{}".format(i)] = ph

        if self.model:
            self._loss = self.model.custom_loss(loss, self._loss_input_dict)
            self._stats_fetches.update({"model": self.model.custom_stats()})
        else:
            self._loss = loss

        self._optimizer = self.optimizer()
        self._grads_and_vars = [
            (g, v) for (g, v) in self.gradients(self._optimizer, self._loss)
            if g is not None
        ]
        self._grads = [g for (g, v) in self._grads_and_vars]
        self._variables = ray.experimental.tf_utils.TensorFlowVariables(
            self._loss, self._sess)

        # gather update ops for any batch norm layers
        if not self._update_ops:
            self._update_ops = tf.get_collection(
                tf.GraphKeys.UPDATE_OPS, scope=tf.get_variable_scope().name)
        if self._update_ops:
            logger.debug("Update ops to run on apply gradient: {}".format(
                self._update_ops))
        with tf.control_dependencies(self._update_ops):
            self._apply_op = self.build_apply_op(self._optimizer,
                                                 self._grads_and_vars)

        if log_once("loss_used"):
            logger.debug(
                "These tensors were used in the loss_fn:\n\n{}\n".format(
                    summarize(self._loss_input_dict)))

        self._sess.run(tf.global_variables_initializer())

    @override(PolicyGraph)
    def compute_actions(self,
                        obs_batch,
                        state_batches=None,
                        prev_action_batch=None,
                        prev_reward_batch=None,
                        info_batch=None,
                        episodes=None,
                        **kwargs):
        builder = TFRunBuilder(self._sess, "compute_actions")
        fetches = self._build_compute_actions(builder, obs_batch,
                                              state_batches, prev_action_batch,
                                              prev_reward_batch)
        return builder.get(fetches)

    @override(PolicyGraph)
    def compute_gradients(self, postprocessed_batch):
        assert self._loss is not None, "Loss not initialized"
        builder = TFRunBuilder(self._sess, "compute_gradients")
        fetches = self._build_compute_gradients(builder, postprocessed_batch)
        return builder.get(fetches)

    @override(PolicyGraph)
    def apply_gradients(self, gradients):
        assert self._loss is not None, "Loss not initialized"
        builder = TFRunBuilder(self._sess, "apply_gradients")
        fetches = self._build_apply_gradients(builder, gradients)
        builder.get(fetches)

    @override(PolicyGraph)
    def learn_on_batch(self, postprocessed_batch):
<<<<<<< HEAD
        return self._learn_on_batch(self._sess, postprocessed_batch)

    def _learn_on_batch(self, sess, postprocessed_batch):
        builder = TFRunBuilder(sess, "learn_on_batch")
=======
        assert self._loss is not None, "Loss not initialized"
        builder = TFRunBuilder(self._sess, "learn_on_batch")
>>>>>>> 6cb5b90b
        fetches = self._build_learn_on_batch(builder, postprocessed_batch)
        return builder.get(fetches)

    @override(PolicyGraph)
    def get_weights(self):
        return self._variables.get_flat()

    @override(PolicyGraph)
    def set_weights(self, weights):
        return self._variables.set_flat(weights)

    @override(PolicyGraph)
    def export_model(self, export_dir):
        """Export tensorflow graph to export_dir for serving."""
        with self._sess.graph.as_default():
            builder = tf.saved_model.builder.SavedModelBuilder(export_dir)
            signature_def_map = self._build_signature_def()
            builder.add_meta_graph_and_variables(
                self._sess, [tf.saved_model.tag_constants.SERVING],
                signature_def_map=signature_def_map)
            builder.save()

    @override(PolicyGraph)
    def export_checkpoint(self, export_dir, filename_prefix="model"):
        """Export tensorflow checkpoint to export_dir."""
        try:
            os.makedirs(export_dir)
        except OSError as e:
            # ignore error if export dir already exists
            if e.errno != errno.EEXIST:
                raise
        save_path = os.path.join(export_dir, filename_prefix)
        with self._sess.graph.as_default():
            saver = tf.train.Saver()
            saver.save(self._sess, save_path)

    @DeveloperAPI
    def copy(self, existing_inputs):
        """Creates a copy of self using existing input placeholders.

        Optional, only required to work with the multi-GPU optimizer."""
        raise NotImplementedError

    @DeveloperAPI
    def extra_compute_action_feed_dict(self):
        """Extra dict to pass to the compute actions session run."""
        return {}

    @DeveloperAPI
    def extra_compute_action_fetches(self):
        """Extra values to fetch and return from compute_actions().

        By default we only return action probability info (if present).
        """
        if self._action_prob is not None:
            return {"action_prob": self._action_prob}
        else:
            return {}

    @DeveloperAPI
    def extra_compute_grad_feed_dict(self):
        """Extra dict to pass to the compute gradients session run."""
        return {}  # e.g, kl_coeff

    @DeveloperAPI
    def extra_compute_grad_fetches(self):
        """Extra values to fetch and return from compute_gradients()."""
        return {LEARNER_STATS_KEY: {}}  # e.g, stats, td error, etc.

    @DeveloperAPI
    def optimizer(self):
        """TF optimizer to use for policy optimization."""
        if hasattr(self, "config"):
            return tf.train.AdamOptimizer(self.config["lr"])
        else:
            return tf.train.AdamOptimizer()

    @DeveloperAPI
    def gradients(self, optimizer, loss):
        """Override for custom gradient computation."""
        return optimizer.compute_gradients(loss)

    @DeveloperAPI
    def build_apply_op(self, optimizer, grads_and_vars):
        """Override for custom gradient apply computation."""

        # specify global_step for TD3 which needs to count the num updates
        return optimizer.apply_gradients(
            self._grads_and_vars,
            global_step=tf.train.get_or_create_global_step())

    @DeveloperAPI
    def _get_is_training_placeholder(self):
        """Get the placeholder for _is_training, i.e., for batch norm layers.

        This can be called safely before __init__ has run.
        """
        if not hasattr(self, "_is_training"):
            self._is_training = tf.placeholder_with_default(False, (), name='is_training')
        return self._is_training

    def _extra_input_signature_def(self):
        """Extra input signatures to add when exporting tf model.
        Inferred from extra_compute_action_feed_dict()
        """
        feed_dict = self.extra_compute_action_feed_dict()
        return {
            k.name: tf.saved_model.utils.build_tensor_info(k)
            for k in feed_dict.keys()
        }

    def _extra_output_signature_def(self):
        """Extra output signatures to add when exporting tf model.
        Inferred from extra_compute_action_fetches()
        """
        fetches = self.extra_compute_action_fetches()
        return {
            k: tf.saved_model.utils.build_tensor_info(fetches[k])
            for k in fetches.keys()
        }

    def _build_signature_def(self):
        """Build signature def map for tensorflow SavedModelBuilder.
        """
        # build input signatures
        input_signature = self._extra_input_signature_def()
        input_signature["observations"] = \
            tf.saved_model.utils.build_tensor_info(self._obs_input)

        if self._seq_lens is not None:
            input_signature["seq_lens"] = \
                tf.saved_model.utils.build_tensor_info(self._seq_lens)
        if self._prev_action_input is not None:
            input_signature["prev_action"] = \
                tf.saved_model.utils.build_tensor_info(self._prev_action_input)
        if self._prev_reward_input is not None:
            input_signature["prev_reward"] = \
                tf.saved_model.utils.build_tensor_info(self._prev_reward_input)
        input_signature["is_training"] = \
            tf.saved_model.utils.build_tensor_info(self._is_training)

        for state_input in self._state_inputs:
            input_signature[state_input.name] = \
                tf.saved_model.utils.build_tensor_info(state_input)

        # build output signatures
        output_signature = self._extra_output_signature_def()
        output_signature["actions"] = \
            tf.saved_model.utils.build_tensor_info(self._sampler)
        for state_output in self._state_outputs:
            output_signature[state_output.name] = \
                tf.saved_model.utils.build_tensor_info(state_output)
        signature_def = (
            tf.saved_model.signature_def_utils.build_signature_def(
                input_signature, output_signature,
                tf.saved_model.signature_constants.PREDICT_METHOD_NAME))
        signature_def_key = (tf.saved_model.signature_constants.
                             DEFAULT_SERVING_SIGNATURE_DEF_KEY)
        signature_def_map = {signature_def_key: signature_def}
        return signature_def_map

    def _build_compute_actions(self,
                               builder,
                               obs_batch,
                               state_batches=None,
                               prev_action_batch=None,
                               prev_reward_batch=None,
                               episodes=None):
        state_batches = state_batches or []
        if len(self._state_inputs) != len(state_batches):
            raise ValueError(
                "Must pass in RNN state batches for placeholders {}, got {}".
                format(self._state_inputs, state_batches))
        builder.add_feed_dict(self.extra_compute_action_feed_dict())
        builder.add_feed_dict({self._obs_input: obs_batch})
        if state_batches:
            builder.add_feed_dict({self._seq_lens: np.ones(len(obs_batch))})
        if self._prev_action_input is not None and prev_action_batch:
            builder.add_feed_dict({self._prev_action_input: prev_action_batch})
        if self._prev_reward_input is not None and prev_reward_batch:
            builder.add_feed_dict({self._prev_reward_input: prev_reward_batch})
        builder.add_feed_dict({self._is_training: False})
        builder.add_feed_dict(dict(zip(self._state_inputs, state_batches)))
        fetches = builder.add_fetches([self._sampler] + self._state_outputs +
                                      [self.extra_compute_action_fetches()])
        return fetches[0], fetches[1:-1], fetches[-1]

    def _build_compute_gradients(self, builder, postprocessed_batch):
        builder.add_feed_dict(self.extra_compute_grad_feed_dict())
        builder.add_feed_dict({self._is_training: True})
        builder.add_feed_dict(self._get_loss_inputs_dict(postprocessed_batch))
        fetches = builder.add_fetches(
            [self._grads, self._get_grad_and_stats_fetches()])
        return fetches[0], fetches[1]

    def _build_apply_gradients(self, builder, gradients):
        if len(gradients) != len(self._grads):
            raise ValueError(
                "Unexpected number of gradients to apply, got {} for {}".
                format(gradients, self._grads))
        builder.add_feed_dict({self._is_training: True})
        builder.add_feed_dict(dict(zip(self._grads, gradients)))
        fetches = builder.add_fetches([self._apply_op])
        return fetches[0]

    def _build_learn_on_batch(self, builder, postprocessed_batch):
        builder.add_feed_dict(self.extra_compute_grad_feed_dict())
        builder.add_feed_dict(self._get_loss_inputs_dict(postprocessed_batch))
        builder.add_feed_dict({self._is_training: True})
        fetches = builder.add_fetches([
            self._apply_op,
            self._get_grad_and_stats_fetches(),
        ])
        return fetches[1]

    def _get_grad_and_stats_fetches(self):
        fetches = self.extra_compute_grad_fetches()
        if LEARNER_STATS_KEY not in fetches:
            raise ValueError(
                "Grad fetches should contain 'stats': {...} entry")
        if self._stats_fetches:
            fetches[LEARNER_STATS_KEY] = dict(self._stats_fetches,
                                              **fetches[LEARNER_STATS_KEY])
        return fetches

    def _get_loss_inputs_dict(self, batch):
        feed_dict = {}
        if self._batch_divisibility_req > 1:
            meets_divisibility_reqs = (
                len(batch[SampleBatch.CUR_OBS]) %
                self._batch_divisibility_req == 0
                and max(batch[SampleBatch.AGENT_INDEX]) == 0)  # not multiagent
        else:
            meets_divisibility_reqs = True

        # Simple case: not RNN nor do we need to pad
        if not self._state_inputs and meets_divisibility_reqs:
            for k, ph in self._loss_inputs:
                feed_dict[ph] = batch[k]
            return feed_dict

        if self._state_inputs:
            max_seq_len = self._max_seq_len
            dynamic_max = True
        else:
            max_seq_len = self._batch_divisibility_req
            dynamic_max = False

        # RNN or multi-agent case
        feature_keys = [k for k, v in self._loss_inputs]
        state_keys = [
            "state_in_{}".format(i) for i in range(len(self._state_inputs))
        ]
        feature_sequences, initial_states, seq_lens = chop_into_sequences(
            batch[SampleBatch.EPS_ID],
            batch[SampleBatch.UNROLL_ID],
            batch[SampleBatch.AGENT_INDEX], [batch[k] for k in feature_keys],
            [batch[k] for k in state_keys],
            max_seq_len,
            dynamic_max=dynamic_max)
        for k, v in zip(feature_keys, feature_sequences):
            feed_dict[self._loss_input_dict[k]] = v
        for k, v in zip(state_keys, initial_states):
            feed_dict[self._loss_input_dict[k]] = v
        feed_dict[self._seq_lens] = seq_lens

        if log_once("rnn_feed_dict"):
            logger.info("Padded input for RNN:\n\n{}\n".format(
                summarize({
                    "features": feature_sequences,
                    "initial_states": initial_states,
                    "seq_lens": seq_lens,
                    "max_seq_len": max_seq_len,
                })))
        return feed_dict


@DeveloperAPI
class LearningRateSchedule(object):
    """Mixin for TFPolicyGraph that adds a learning rate schedule."""

    @DeveloperAPI
    def __init__(self, lr, lr_schedule):
        self.cur_lr = tf.get_variable("lr", initializer=lr)
        if lr_schedule is None:
            self.lr_schedule = ConstantSchedule(lr)
        elif isinstance(lr_schedule, list):
            self.lr_schedule = PiecewiseSchedule(
                lr_schedule, outside_value=lr_schedule[-1][-1])
        elif isinstance(lr_schedule, dict):
            self.lr_schedule = LinearSchedule(
                schedule_timesteps=lr_schedule["schedule_timesteps"],
                initial_p=lr,
                final_p=lr_schedule["final_lr"])
        else:
            raise ValueError('lr_schedule must be either list, dict or None')

    @override(PolicyGraph)
    def on_global_var_update(self, global_vars):
        super(LearningRateSchedule, self).on_global_var_update(global_vars)
        self.cur_lr.load(
            self.lr_schedule.value(global_vars["timestep"]),
            session=self._sess)

    @override(TFPolicyGraph)
    def optimizer(self):
        return tf.train.AdamOptimizer(self.cur_lr)<|MERGE_RESOLUTION|>--- conflicted
+++ resolved
@@ -210,15 +210,11 @@
 
     @override(PolicyGraph)
     def learn_on_batch(self, postprocessed_batch):
-<<<<<<< HEAD
+        assert self._loss is not None, "Loss not initialized"
         return self._learn_on_batch(self._sess, postprocessed_batch)
 
     def _learn_on_batch(self, sess, postprocessed_batch):
         builder = TFRunBuilder(sess, "learn_on_batch")
-=======
-        assert self._loss is not None, "Loss not initialized"
-        builder = TFRunBuilder(self._sess, "learn_on_batch")
->>>>>>> 6cb5b90b
         fetches = self._build_learn_on_batch(builder, postprocessed_batch)
         return builder.get(fetches)
 
