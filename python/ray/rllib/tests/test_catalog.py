--- conflicted
+++ resolved
@@ -79,13 +79,8 @@
         with tf.variable_scope("test2"):
             p2 = ModelCatalog.get_model({
                 "obs": tf.zeros((10, 84, 84, 3), dtype=tf.float32)
-<<<<<<< HEAD
-            }, Box(0, 1, shape=(84, 84, 3), dtype=np.float32), Discrete(5),
-                5, {})
-=======
             }, Box(0, 1, shape=(84, 84, 3), dtype=np.float32), Discrete(5), 5,
                                         {})
->>>>>>> 570941fc
             self.assertEqual(type(p2), VisionNetwork)
 
     def testCustomModel(self):
