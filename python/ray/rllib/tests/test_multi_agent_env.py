--- conflicted
+++ resolved
@@ -355,11 +355,7 @@
             batch_steps=50,
             num_envs=4,
             remote_worker_envs=True,
-<<<<<<< HEAD
-            remote_worker_env_timeout_ms=99999999)
-=======
             remote_env_batch_wait_ms=99999999)
->>>>>>> ccea18a0
         batch = ev.sample()
         self.assertEqual(batch.count, 200)
 
