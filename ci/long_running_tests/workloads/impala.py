--- conflicted
+++ resolved
@@ -43,11 +43,7 @@
             "num_gpus": 0,
             "num_envs_per_worker": 5,
             "remote_worker_envs": True,
-<<<<<<< HEAD
-            "remote_worker_env_timeout_ms": 99999999,
-=======
             "remote_env_batch_wait_ms": 99999999,
->>>>>>> ccea18a0
             "sample_batch_size": 50,
             "train_batch_size": 100,
         },
