--- conflicted
+++ resolved
@@ -60,11 +60,7 @@
     --env CartPole-v1 \
     --run PPO \
     --stop '{"training_iteration": 1}' \
-<<<<<<< HEAD
-    --config '{"remote_worker_envs": true, "remote_worker_env_timeout_ms": 99999999, "num_envs_per_worker": 2, "num_workers": 1, "train_batch_size": 100, "sgd_minibatch_size": 50}'
-=======
     --config '{"remote_worker_envs": true, "remote_env_batch_wait_ms": 99999999, "num_envs_per_worker": 2, "num_workers": 1, "train_batch_size": 100, "sgd_minibatch_size": 50}'
->>>>>>> ccea18a0
 
 docker run --rm --shm-size=${SHM_SIZE} --memory=${MEMORY_SIZE} $DOCKER_SHA \
     /ray/ci/suppress_output /ray/python/ray/rllib/train.py \
