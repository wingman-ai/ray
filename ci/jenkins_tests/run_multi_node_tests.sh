#!/usr/bin/env bash

# Cause the script to exit if a single command fails.
set -e

# Show explicitly which commands are currently running.
set -x

MEMORY_SIZE="20G"
SHM_SIZE="20G"

ROOT_DIR=$(cd "$(dirname "${BASH_SOURCE:-$0}")"; pwd)

DOCKER_SHA=$($ROOT_DIR/../../build-docker.sh --output-sha --no-cache)
echo "Using Docker image" $DOCKER_SHA

<<<<<<< HEAD
######################## RLLIB TESTS #################################
=======
docker run --rm --shm-size=${SHM_SIZE} --memory=${MEMORY_SIZE} $DOCKER_SHA \
    python /ray/python/ray/rllib/train.py \
    --env PongDeterministic-v0 \
    --run A3C \
    --stop '{"training_iteration": 2}' \
    --config '{"num_workers": 2}'

docker run --rm --shm-size=${SHM_SIZE} --memory=${MEMORY_SIZE} $DOCKER_SHA \
    python /ray/python/ray/rllib/train.py \
    --env Pong-ram-v4 \
    --run A3C \
    --stop '{"training_iteration": 2}' \
    --config '{"num_workers": 2}'

docker run --rm --shm-size=${SHM_SIZE} --memory=${MEMORY_SIZE} $DOCKER_SHA \
    python /ray/python/ray/rllib/train.py \
    --env PongDeterministic-v0 \
    --run A2C \
    --stop '{"training_iteration": 2}' \
    --config '{"num_workers": 2}'

docker run --rm --shm-size=${SHM_SIZE} --memory=${MEMORY_SIZE} $DOCKER_SHA \
    python /ray/python/ray/rllib/train.py \
    --env CartPole-v1 \
    --run PPO \
    --stop '{"training_iteration": 2}' \
    --config '{"kl_coeff": 1.0, "num_sgd_iter": 10, "lr": 1e-4, "sgd_minibatch_size": 64, "train_batch_size": 2000, "num_workers": 1, "model": {"free_log_std": true}}'

docker run --rm --shm-size=${SHM_SIZE} --memory=${MEMORY_SIZE} $DOCKER_SHA \
    python /ray/python/ray/rllib/train.py \
    --env CartPole-v1 \
    --run PPO \
    --stop '{"training_iteration": 2}' \
    --config '{"simple_optimizer": false, "num_sgd_iter": 2, "model": {"use_lstm": true}}'

docker run --rm --shm-size=${SHM_SIZE} --memory=${MEMORY_SIZE} $DOCKER_SHA \
    python /ray/python/ray/rllib/train.py \
    --env CartPole-v1 \
    --run PPO \
    --stop '{"training_iteration": 2}' \
    --config '{"simple_optimizer": true, "num_sgd_iter": 2, "model": {"use_lstm": true}}'

docker run --rm --shm-size=${SHM_SIZE} --memory=${MEMORY_SIZE} $DOCKER_SHA \
    python /ray/python/ray/rllib/train.py \
    --env CartPole-v1 \
    --run PPO \
    --stop '{"training_iteration": 2}' \
    --config '{"num_gpus": 0.1}' \
    --ray-num-gpus 1

docker run --rm --shm-size=${SHM_SIZE} --memory=${MEMORY_SIZE} $DOCKER_SHA \
    python /ray/python/ray/rllib/train.py \
    --env CartPole-v1 \
    --run PPO \
    --stop '{"training_iteration": 2}' \
    --config '{"kl_coeff": 1.0, "num_sgd_iter": 10, "lr": 1e-4, "sgd_minibatch_size": 64, "train_batch_size": 2000, "num_workers": 1, "use_gae": false, "batch_mode": "complete_episodes"}'

docker run --rm --shm-size=${SHM_SIZE} --memory=${MEMORY_SIZE} $DOCKER_SHA \
    python /ray/python/ray/rllib/train.py \
    --env CartPole-v1 \
    --run PPO \
    --stop '{"training_iteration": 2}' \
    --config '{"remote_worker_envs": true, "num_envs_per_worker": 2, "num_workers": 1, "train_batch_size": 100, "sgd_minibatch_size": 50}'

docker run --rm --shm-size=${SHM_SIZE} --memory=${MEMORY_SIZE} $DOCKER_SHA \
    python /ray/python/ray/rllib/train.py \
    --env Pendulum-v0 \
    --run ES \
    --stop '{"training_iteration": 2}' \
    --config '{"stepsize": 0.01, "episodes_per_batch": 20, "train_batch_size": 100, "num_workers": 2}'

docker run --rm --shm-size=${SHM_SIZE} --memory=${MEMORY_SIZE} $DOCKER_SHA \
    python /ray/python/ray/rllib/train.py \
    --env Pong-v0 \
    --run ES \
    --stop '{"training_iteration": 2}' \
    --config '{"stepsize": 0.01, "episodes_per_batch": 20, "train_batch_size": 100, "num_workers": 2}'

docker run --rm --shm-size=${SHM_SIZE} --memory=${MEMORY_SIZE} $DOCKER_SHA \
    python /ray/python/ray/rllib/train.py \
    --env CartPole-v0 \
    --run A3C \
    --stop '{"training_iteration": 2}' \

docker run --rm --shm-size=${SHM_SIZE} --memory=${MEMORY_SIZE} $DOCKER_SHA \
    python /ray/python/ray/rllib/train.py \
    --env CartPole-v0 \
    --run DQN \
    --stop '{"training_iteration": 2}' \
    --config '{"lr": 1e-3, "schedule_max_timesteps": 100000, "exploration_fraction": 0.1, "exploration_final_eps": 0.02, "dueling": false, "hiddens": [], "model": {"fcnet_hiddens": [64], "fcnet_activation": "relu"}}'

docker run --rm --shm-size=${SHM_SIZE} --memory=${MEMORY_SIZE} $DOCKER_SHA \
    python /ray/python/ray/rllib/train.py \
    --env CartPole-v0 \
    --run DQN \
    --stop '{"training_iteration": 2}' \
    --config '{"num_workers": 2}'

docker run --rm --shm-size=${SHM_SIZE} --memory=${MEMORY_SIZE} $DOCKER_SHA \
    python /ray/python/ray/rllib/train.py \
    --env CartPole-v0 \
    --run APEX \
    --stop '{"training_iteration": 2}' \
    --config '{"num_workers": 2, "timesteps_per_iteration": 1000, "num_gpus": 0, "min_iter_time_s": 1}'

docker run --rm --shm-size=${SHM_SIZE} --memory=${MEMORY_SIZE} $DOCKER_SHA \
    python /ray/python/ray/rllib/train.py \
    --env FrozenLake-v0 \
    --run DQN \
    --stop '{"training_iteration": 2}'

docker run --rm --shm-size=${SHM_SIZE} --memory=${MEMORY_SIZE} $DOCKER_SHA \
    python /ray/python/ray/rllib/train.py \
    --env FrozenLake-v0 \
    --run PPO \
    --stop '{"training_iteration": 2}' \
    --config '{"num_sgd_iter": 10, "sgd_minibatch_size": 64, "train_batch_size": 1000, "num_workers": 1}'

docker run --rm --shm-size=${SHM_SIZE} --memory=${MEMORY_SIZE} $DOCKER_SHA \
    python /ray/python/ray/rllib/train.py \
    --env PongDeterministic-v4 \
    --run DQN \
    --stop '{"training_iteration": 2}' \
    --config '{"lr": 1e-4, "schedule_max_timesteps": 2000000, "buffer_size": 10000, "exploration_fraction": 0.1, "exploration_final_eps": 0.01, "sample_batch_size": 4, "learning_starts": 10000, "target_network_update_freq": 1000, "gamma": 0.99, "prioritized_replay": true}'

docker run --rm --shm-size=${SHM_SIZE} --memory=${MEMORY_SIZE} $DOCKER_SHA \
    python /ray/python/ray/rllib/train.py \
    --env MontezumaRevenge-v0 \
    --run PPO \
    --stop '{"training_iteration": 2}' \
    --config '{"kl_coeff": 1.0, "num_sgd_iter": 10, "lr": 1e-4, "sgd_minibatch_size": 64, "train_batch_size": 2000, "num_workers": 1, "model": {"dim": 40, "conv_filters": [[16, [8, 8], 4], [32, [4, 4], 2], [512, [5, 5], 1]]}}'

docker run --rm --shm-size=${SHM_SIZE} --memory=${MEMORY_SIZE} $DOCKER_SHA \
    python /ray/python/ray/rllib/train.py \
    --env CartPole-v1 \
    --run A3C \
    --stop '{"training_iteration": 2}' \
    --config '{"num_workers": 2, "model": {"use_lstm": true}}'

docker run --rm --shm-size=${SHM_SIZE} --memory=${MEMORY_SIZE} $DOCKER_SHA \
    python /ray/python/ray/rllib/train.py \
    --env CartPole-v0 \
    --run DQN \
    --stop '{"training_iteration": 2}' \
    --config '{"num_workers": 2}'

docker run --rm --shm-size=${SHM_SIZE} --memory=${MEMORY_SIZE} $DOCKER_SHA \
    python /ray/python/ray/rllib/train.py \
    --env CartPole-v0 \
    --run PG \
    --stop '{"training_iteration": 2}' \
    --config '{"sample_batch_size": 500, "num_workers": 1}'

docker run --rm --shm-size=${SHM_SIZE} --memory=${MEMORY_SIZE} $DOCKER_SHA \
    python /ray/python/ray/rllib/train.py \
    --env CartPole-v0 \
    --run PG \
    --stop '{"training_iteration": 2}' \
    --config '{"sample_batch_size": 500, "use_pytorch": true}'

docker run --rm --shm-size=${SHM_SIZE} --memory=${MEMORY_SIZE} $DOCKER_SHA \
    python /ray/python/ray/rllib/train.py \
    --env CartPole-v0 \
    --run PG \
    --stop '{"training_iteration": 2}' \
    --config '{"sample_batch_size": 500, "num_workers": 1, "model": {"use_lstm": true, "max_seq_len": 100}}'

docker run --rm --shm-size=${SHM_SIZE} --memory=${MEMORY_SIZE} $DOCKER_SHA \
    python /ray/python/ray/rllib/train.py \
    --env CartPole-v0 \
    --run PG \
    --stop '{"training_iteration": 2}' \
    --config '{"sample_batch_size": 500, "num_workers": 1, "num_envs_per_worker": 10}'

docker run --rm --shm-size=${SHM_SIZE} --memory=${MEMORY_SIZE} $DOCKER_SHA \
    python /ray/python/ray/rllib/train.py \
    --env Pong-v0 \
    --run PG \
    --stop '{"training_iteration": 2}' \
    --config '{"sample_batch_size": 500, "num_workers": 1}'

docker run --rm --shm-size=${SHM_SIZE} --memory=${MEMORY_SIZE} $DOCKER_SHA \
    python /ray/python/ray/rllib/train.py \
    --env FrozenLake-v0 \
    --run PG \
    --stop '{"training_iteration": 2}' \
    --config '{"sample_batch_size": 500, "num_workers": 1}'

docker run --rm --shm-size=${SHM_SIZE} --memory=${MEMORY_SIZE} $DOCKER_SHA \
    python /ray/python/ray/rllib/train.py \
    --env Pendulum-v0 \
    --run DDPG \
    --stop '{"training_iteration": 2}' \
    --config '{"num_workers": 1}'

docker run --rm --shm-size=${SHM_SIZE} --memory=${MEMORY_SIZE} $DOCKER_SHA \
    python /ray/python/ray/rllib/agents/impala/vtrace_test.py

docker run --rm --shm-size=${SHM_SIZE} --memory=${MEMORY_SIZE} $DOCKER_SHA \
    python /ray/python/ray/rllib/train.py \
    --env CartPole-v0 \
    --run IMPALA \
    --stop '{"training_iteration": 2}' \
    --config '{"num_gpus": 0, "num_workers": 2, "min_iter_time_s": 1}'

docker run --rm --shm-size=${SHM_SIZE} --memory=${MEMORY_SIZE} $DOCKER_SHA \
    python /ray/python/ray/rllib/train.py \
    --env CartPole-v0 \
    --run IMPALA \
    --stop '{"training_iteration": 2}' \
    --config '{"num_gpus": 0, "num_workers": 2, "min_iter_time_s": 1, "model": {"use_lstm": true}}'

docker run --rm --shm-size=${SHM_SIZE} --memory=${MEMORY_SIZE} $DOCKER_SHA \
    python /ray/python/ray/rllib/train.py \
    --env CartPole-v0 \
    --run IMPALA \
    --stop '{"training_iteration": 2}' \
    --config '{"num_gpus": 0, "num_workers": 2, "min_iter_time_s": 1, "num_data_loader_buffers": 2, "replay_buffer_num_slots": 100, "replay_proportion": 1.0}'

docker run --rm --shm-size=${SHM_SIZE} --memory=${MEMORY_SIZE} $DOCKER_SHA \
    python /ray/python/ray/rllib/train.py \
    --env CartPole-v0 \
    --run IMPALA \
    --stop '{"training_iteration": 2}' \
    --config '{"num_gpus": 0, "num_workers": 2, "min_iter_time_s": 1, "num_data_loader_buffers": 2, "replay_buffer_num_slots": 100, "replay_proportion": 1.0, "model": {"use_lstm": true}}'

docker run --rm --shm-size=${SHM_SIZE} --memory=${MEMORY_SIZE} $DOCKER_SHA \
    python /ray/python/ray/rllib/train.py \
    --env MountainCarContinuous-v0 \
    --run DDPG \
    --stop '{"training_iteration": 2}' \
    --config '{"num_workers": 1}'

docker run --rm --shm-size=${SHM_SIZE} --memory=${MEMORY_SIZE} $DOCKER_SHA \
    rllib train \
    --env MountainCarContinuous-v0 \
    --run DDPG \
    --stop '{"training_iteration": 2}' \
    --config '{"num_workers": 1}'

docker run --rm --shm-size=${SHM_SIZE} --memory=${MEMORY_SIZE} $DOCKER_SHA \
    python /ray/python/ray/rllib/train.py \
    --env Pendulum-v0 \
    --run APEX_DDPG \
    --ray-num-cpus 8 \
    --stop '{"training_iteration": 2}' \
    --config '{"num_workers": 2, "optimizer": {"num_replay_buffer_shards": 1}, "learning_starts": 100, "min_iter_time_s": 1}'

docker run --rm --shm-size=${SHM_SIZE} --memory=${MEMORY_SIZE} $DOCKER_SHA \
    python /ray/python/ray/rllib/train.py \
    --env Pendulum-v0 \
    --run APEX_DDPG \
    --ray-num-cpus 8 \
    --stop '{"training_iteration": 2}' \
    --config '{"num_workers": 2, "optimizer": {"num_replay_buffer_shards": 1}, "learning_starts": 100, "min_iter_time_s": 1, "batch_mode": "complete_episodes", "parameter_noise": true}'
>>>>>>> ae870c21

source $ROOT_DIR/run_rllib_tests.sh


######################## SGD TESTS #################################

docker run --rm --shm-size=${SHM_SIZE} --memory=${MEMORY_SIZE} $DOCKER_SHA \
    python /ray/python/ray/experimental/sgd/test_sgd.py --num-iters=2 \
        --batch-size=1 --strategy=simple

docker run --rm --shm-size=${SHM_SIZE} --memory=${MEMORY_SIZE} $DOCKER_SHA \
    python /ray/python/ray/experimental/sgd/test_sgd.py --num-iters=2 \
        --batch-size=1 --strategy=ps

docker run --rm --shm-size=${SHM_SIZE} --memory=${MEMORY_SIZE} $DOCKER_SHA \
    python /ray/python/ray/experimental/sgd/test_save_and_restore.py --num-iters=2 \
        --batch-size=1 --strategy=simple

docker run --rm --shm-size=${SHM_SIZE} --memory=${MEMORY_SIZE} $DOCKER_SHA \
    python /ray/python/ray/experimental/sgd/test_save_and_restore.py --num-iters=2 \
        --batch-size=1 --strategy=ps

docker run --rm --shm-size=${SHM_SIZE} --memory=${MEMORY_SIZE} $DOCKER_SHA \
    python /ray/python/ray/experimental/sgd/mnist_example.py --num-iters=1 \
        --num-workers=1 --devices-per-worker=1 --strategy=ps

docker run --rm --shm-size=${SHM_SIZE} --memory=${MEMORY_SIZE} $DOCKER_SHA \
    python /ray/python/ray/experimental/sgd/mnist_example.py --num-iters=1 \
        --num-workers=1 --devices-per-worker=1 --strategy=ps --tune

######################## RAY BACKEND TESTS #################################

python3 $ROOT_DIR/multi_node_docker_test.py \
    --docker-image=$DOCKER_SHA \
    --num-nodes=5 \
    --num-redis-shards=10 \
    --test-script=/ray/ci/jenkins_tests/multi_node_tests/test_0.py

python3 $ROOT_DIR/multi_node_docker_test.py \
    --docker-image=$DOCKER_SHA \
    --num-nodes=5 \
    --num-redis-shards=5 \
    --num-gpus=0,1,2,3,4 \
    --num-drivers=7 \
    --driver-locations=0,1,0,1,2,3,4 \
    --test-script=/ray/ci/jenkins_tests/multi_node_tests/remove_driver_test.py

python3 $ROOT_DIR/multi_node_docker_test.py \
    --docker-image=$DOCKER_SHA \
    --num-nodes=5 \
    --num-redis-shards=2 \
    --num-gpus=0,0,5,6,50 \
    --num-drivers=100 \
    --test-script=/ray/ci/jenkins_tests/multi_node_tests/many_drivers_test.py

python3 $ROOT_DIR/multi_node_docker_test.py \
    --docker-image=$DOCKER_SHA \
    --num-nodes=1 \
    --mem-size=60G \
    --shm-size=60G \
    --test-script=/ray/ci/jenkins_tests/multi_node_tests/large_memory_test.py

######################## TUNE TESTS #################################

docker run --rm --shm-size=${SHM_SIZE} --memory=${MEMORY_SIZE} $DOCKER_SHA \
    pytest /ray/python/ray/tune/test/cluster_tests.py

docker run --rm --shm-size=${SHM_SIZE} --memory=${MEMORY_SIZE} $DOCKER_SHA \
    python /ray/python/ray/tune/examples/tune_mnist_ray.py \
    --smoke-test

docker run --rm --shm-size=${SHM_SIZE} --memory=${MEMORY_SIZE} $DOCKER_SHA \
    python /ray/python/ray/tune/examples/pbt_example.py \
    --smoke-test

docker run --rm --shm-size=${SHM_SIZE} --memory=${MEMORY_SIZE} $DOCKER_SHA \
    python /ray/python/ray/tune/examples/hyperband_example.py \
    --smoke-test

docker run --rm --shm-size=${SHM_SIZE} --memory=${MEMORY_SIZE} $DOCKER_SHA \
    python /ray/python/ray/tune/examples/async_hyperband_example.py \
    --smoke-test

docker run --rm --shm-size=${SHM_SIZE} --memory=${MEMORY_SIZE} $DOCKER_SHA \
    python /ray/python/ray/tune/examples/tune_mnist_ray_hyperband.py \
    --smoke-test

docker run --rm --shm-size=${SHM_SIZE} --memory=${MEMORY_SIZE} $DOCKER_SHA \
    python /ray/python/ray/tune/examples/tune_mnist_async_hyperband.py \
    --smoke-test

docker run --rm --shm-size=${SHM_SIZE} --memory=${MEMORY_SIZE} $DOCKER_SHA \
    python /ray/python/ray/tune/examples/logging_example.py \
    --smoke-test

docker run --rm --shm-size=${SHM_SIZE} --memory=${MEMORY_SIZE} $DOCKER_SHA \
    python /ray/python/ray/tune/examples/bayesopt_example.py \
    --smoke-test

docker run --rm --shm-size=${SHM_SIZE} --memory=${MEMORY_SIZE} $DOCKER_SHA \
    python /ray/python/ray/tune/examples/hyperopt_example.py \
    --smoke-test

docker run --rm --shm-size=${SHM_SIZE} --memory=${MEMORY_SIZE} -e SIGOPT_KEY $DOCKER_SHA \
    python /ray/python/ray/tune/examples/sigopt_example.py \
    --smoke-test

# Runs only on Python3
# docker run --rm --shm-size=${SHM_SIZE} --memory=${MEMORY_SIZE} $DOCKER_SHA \
#     python /ray/python/ray/tune/examples/nevergrad_example.py \
#     --smoke-test

docker run --rm --shm-size=${SHM_SIZE} --memory=${MEMORY_SIZE} $DOCKER_SHA \
    python /ray/python/ray/tune/examples/tune_mnist_keras.py \
    --smoke-test

docker run --rm --shm-size=${SHM_SIZE} --memory=${MEMORY_SIZE} $DOCKER_SHA \
    python /ray/python/ray/tune/examples/mnist_pytorch.py --smoke-test --no-cuda

docker run --rm --shm-size=${SHM_SIZE} --memory=${MEMORY_SIZE} $DOCKER_SHA \
    python /ray/python/ray/tune/examples/mnist_pytorch_trainable.py \
    --smoke-test --no-cuda

docker run --rm --shm-size=${SHM_SIZE} --memory=${MEMORY_SIZE} $DOCKER_SHA \
    python /ray/python/ray/tune/examples/genetic_example.py \
    --smoke-test

docker run --rm --shm-size=${SHM_SIZE} --memory=${MEMORY_SIZE} $DOCKER_SHA \
    python /ray/python/ray/tune/examples/skopt_example.py \
    --smoke-test<|MERGE_RESOLUTION|>--- conflicted
+++ resolved
@@ -14,9 +14,6 @@
 DOCKER_SHA=$($ROOT_DIR/../../build-docker.sh --output-sha --no-cache)
 echo "Using Docker image" $DOCKER_SHA
 
-<<<<<<< HEAD
-######################## RLLIB TESTS #################################
-=======
 docker run --rm --shm-size=${SHM_SIZE} --memory=${MEMORY_SIZE} $DOCKER_SHA \
     python /ray/python/ray/rllib/train.py \
     --env PongDeterministic-v0 \
@@ -272,12 +269,124 @@
     --ray-num-cpus 8 \
     --stop '{"training_iteration": 2}' \
     --config '{"num_workers": 2, "optimizer": {"num_replay_buffer_shards": 1}, "learning_starts": 100, "min_iter_time_s": 1, "batch_mode": "complete_episodes", "parameter_noise": true}'
->>>>>>> ae870c21
-
-source $ROOT_DIR/run_rllib_tests.sh
-
-
-######################## SGD TESTS #################################
+
+docker run --rm --shm-size=${SHM_SIZE} --memory=${MEMORY_SIZE} $DOCKER_SHA \
+    python /ray/python/ray/rllib/train.py \
+    --env CartPole-v0 \
+    --run MARWIL \
+    --stop '{"training_iteration": 2}' \
+    --config '{"input": "/ray/python/ray/rllib/test/data/cartpole_small", "learning_starts": 0, "input_evaluation": ["wis", "is"], "shuffle_buffer_size": 10}'
+
+docker run --rm --shm-size=${SHM_SIZE} --memory=${MEMORY_SIZE} $DOCKER_SHA \
+    python /ray/python/ray/rllib/train.py \
+    --env CartPole-v0 \
+    --run DQN \
+    --stop '{"training_iteration": 2}' \
+    --config '{"input": "/ray/python/ray/rllib/test/data/cartpole_small", "learning_starts": 0, "input_evaluation": ["wis", "is"], "soft_q": true}'
+
+docker run --rm --shm-size=${SHM_SIZE} --memory=${MEMORY_SIZE} $DOCKER_SHA \
+    python /ray/python/ray/rllib/test/test_local.py
+
+docker run --rm --shm-size=${SHM_SIZE} --memory=${MEMORY_SIZE} $DOCKER_SHA \
+    python /ray/python/ray/rllib/test/test_io.py
+
+docker run --rm --shm-size=${SHM_SIZE} --memory=${MEMORY_SIZE} $DOCKER_SHA \
+    python /ray/python/ray/rllib/test/test_checkpoint_restore.py
+
+docker run --rm --shm-size=${SHM_SIZE} --memory=${MEMORY_SIZE} $DOCKER_SHA \
+    python /ray/python/ray/rllib/test/test_policy_evaluator.py
+
+docker run --rm --shm-size=${SHM_SIZE} --memory=${MEMORY_SIZE} $DOCKER_SHA \
+    python /ray/python/ray/rllib/test/test_nested_spaces.py
+
+docker run --rm --shm-size=${SHM_SIZE} --memory=${MEMORY_SIZE} $DOCKER_SHA \
+    python /ray/python/ray/rllib/test/test_external_env.py
+
+docker run --rm --shm-size=${SHM_SIZE} --memory=${MEMORY_SIZE} $DOCKER_SHA \
+    python /ray/python/ray/rllib/examples/parametric_action_cartpole.py --run=PG --stop=50
+
+docker run --rm --shm-size=${SHM_SIZE} --memory=${MEMORY_SIZE} $DOCKER_SHA \
+    python /ray/python/ray/rllib/examples/parametric_action_cartpole.py --run=PPO --stop=50
+
+docker run --rm --shm-size=${SHM_SIZE} --memory=${MEMORY_SIZE} $DOCKER_SHA \
+    python /ray/python/ray/rllib/examples/parametric_action_cartpole.py --run=DQN --stop=50
+
+docker run --rm --shm-size=${SHM_SIZE} --memory=${MEMORY_SIZE} $DOCKER_SHA \
+    python /ray/python/ray/rllib/examples/custom_loss.py --iters=2
+
+docker run --rm --shm-size=${SHM_SIZE} --memory=${MEMORY_SIZE} $DOCKER_SHA \
+    python /ray/python/ray/rllib/test/test_lstm.py
+
+docker run --rm --shm-size=${SHM_SIZE} --memory=${MEMORY_SIZE} $DOCKER_SHA \
+    python /ray/python/ray/rllib/examples/batch_norm_model.py --num-iters=1 --run=PPO
+
+docker run --rm --shm-size=${SHM_SIZE} --memory=${MEMORY_SIZE} $DOCKER_SHA \
+    python /ray/python/ray/rllib/examples/batch_norm_model.py --num-iters=1 --run=PG
+
+docker run --rm --shm-size=${SHM_SIZE} --memory=${MEMORY_SIZE} $DOCKER_SHA \
+    python /ray/python/ray/rllib/examples/batch_norm_model.py --num-iters=1 --run=DQN
+
+docker run --rm --shm-size=${SHM_SIZE} --memory=${MEMORY_SIZE} $DOCKER_SHA \
+    python /ray/python/ray/rllib/examples/batch_norm_model.py --num-iters=1 --run=DDPG
+
+docker run --rm --shm-size=${SHM_SIZE} --memory=${MEMORY_SIZE} $DOCKER_SHA \
+    python /ray/python/ray/rllib/test/test_multi_agent_env.py
+
+docker run --rm --shm-size=${SHM_SIZE} --memory=${MEMORY_SIZE} $DOCKER_SHA \
+    python /ray/python/ray/rllib/test/test_supported_spaces.py
+
+docker run --rm --shm-size=${SHM_SIZE} --memory=${MEMORY_SIZE} $DOCKER_SHA \
+    python /ray/python/ray/rllib/test/test_env_with_subprocess.py
+
+docker run --rm --shm-size=${SHM_SIZE} --memory=${MEMORY_SIZE} $DOCKER_SHA \
+    /ray/python/ray/rllib/test/test_rollout.sh
+
+# Run all single-agent regression tests (3x retry each)
+for yaml in $(ls $ROOT_DIR/../../python/ray/rllib/tuned_examples/regression_tests); do
+    docker run --rm --shm-size=${SHM_SIZE} --memory=${MEMORY_SIZE} $DOCKER_SHA \
+        python /ray/python/ray/rllib/test/run_regression_tests.py /ray/python/ray/rllib/tuned_examples/regression_tests/$yaml
+done
+
+# Try a couple times since it's stochastic
+docker run --rm --shm-size=${SHM_SIZE} --memory=${MEMORY_SIZE} $DOCKER_SHA \
+        python /ray/python/ray/rllib/test/multiagent_pendulum.py || \
+    docker run --rm --shm-size=${SHM_SIZE} --memory=${MEMORY_SIZE} $DOCKER_SHA \
+        python /ray/python/ray/rllib/test/multiagent_pendulum.py || \
+    docker run --rm --shm-size=${SHM_SIZE} --memory=${MEMORY_SIZE} $DOCKER_SHA \
+        python /ray/python/ray/rllib/test/multiagent_pendulum.py
+
+docker run --rm --shm-size=${SHM_SIZE} --memory=${MEMORY_SIZE} $DOCKER_SHA \
+    python /ray/python/ray/rllib/examples/multiagent_cartpole.py --num-iters=2
+
+docker run --rm --shm-size=${SHM_SIZE} --memory=${MEMORY_SIZE} $DOCKER_SHA \
+    python /ray/python/ray/rllib/examples/multiagent_two_trainers.py --num-iters=2
+
+docker run --rm --shm-size=${SHM_SIZE} --memory=${MEMORY_SIZE} $DOCKER_SHA \
+    python /ray/python/ray/rllib/test/test_avail_actions_qmix.py
+
+docker run --rm --shm-size=${SHM_SIZE} --memory=${MEMORY_SIZE} $DOCKER_SHA \
+    python /ray/python/ray/rllib/examples/cartpole_lstm.py --run=PPO --stop=200
+
+docker run --rm --shm-size=${SHM_SIZE} --memory=${MEMORY_SIZE} $DOCKER_SHA \
+    python /ray/python/ray/rllib/examples/cartpole_lstm.py --run=IMPALA --stop=100
+
+docker run --rm --shm-size=${SHM_SIZE} --memory=${MEMORY_SIZE} $DOCKER_SHA \
+    python /ray/python/ray/rllib/examples/cartpole_lstm.py --stop=200 --use-prev-action-reward
+
+docker run --rm --shm-size=${SHM_SIZE} --memory=${MEMORY_SIZE} $DOCKER_SHA \
+    python /ray/python/ray/rllib/examples/custom_metrics_and_callbacks.py --num-iters=2
+
+docker run --rm --shm-size=${SHM_SIZE} --memory=${MEMORY_SIZE} $DOCKER_SHA \
+    python /ray/python/ray/rllib/contrib/random_agent/random_agent.py
+
+docker run --rm --shm-size=${SHM_SIZE} --memory=${MEMORY_SIZE} $DOCKER_SHA \
+    python /ray/python/ray/rllib/examples/twostep_game.py --stop=2000 --run=PG
+
+docker run --rm --shm-size=${SHM_SIZE} --memory=${MEMORY_SIZE} $DOCKER_SHA \
+    python /ray/python/ray/rllib/examples/twostep_game.py --stop=2000 --run=QMIX
+
+docker run --rm --shm-size=${SHM_SIZE} --memory=${MEMORY_SIZE} $DOCKER_SHA \
+    python /ray/python/ray/rllib/examples/twostep_game.py --stop=2000 --run=APEX_QMIX
 
 docker run --rm --shm-size=${SHM_SIZE} --memory=${MEMORY_SIZE} $DOCKER_SHA \
     python /ray/python/ray/experimental/sgd/test_sgd.py --num-iters=2 \
@@ -303,13 +412,33 @@
     python /ray/python/ray/experimental/sgd/mnist_example.py --num-iters=1 \
         --num-workers=1 --devices-per-worker=1 --strategy=ps --tune
 
-######################## RAY BACKEND TESTS #################################
+docker run --rm --shm-size=${SHM_SIZE} --memory=${MEMORY_SIZE} $DOCKER_SHA \
+    python /ray/python/ray/rllib/train.py \
+    --env PongDeterministic-v4 \
+    --run A3C \
+    --stop '{"training_iteration": 2}' \
+    --config '{"num_workers": 2, "use_pytorch": true, "sample_async": false, "model": {"use_lstm": false, "grayscale": true, "zero_mean": false, "dim": 84}, "preprocessor_pref": "rllib"}'
+
+docker run --rm --shm-size=${SHM_SIZE} --memory=${MEMORY_SIZE} $DOCKER_SHA \
+    python /ray/python/ray/rllib/train.py \
+    --env CartPole-v1 \
+    --run A3C \
+    --stop '{"training_iteration": 2}' \
+    --config '{"num_workers": 2, "use_pytorch": true, "sample_async": false}'
+
+docker run --rm --shm-size=${SHM_SIZE} --memory=${MEMORY_SIZE} $DOCKER_SHA \
+    python /ray/python/ray/rllib/train.py \
+    --env PongDeterministic-v4 \
+    --run IMPALA \
+    --stop='{"timesteps_total": 40000}' \
+    --ray-object-store-memory=500000000 \
+    --config '{"num_workers": 1, "num_gpus": 0, "num_envs_per_worker": 64, "sample_batch_size": 50, "train_batch_size": 50, "learner_queue_size": 1}'
 
 python3 $ROOT_DIR/multi_node_docker_test.py \
     --docker-image=$DOCKER_SHA \
     --num-nodes=5 \
     --num-redis-shards=10 \
-    --test-script=/ray/ci/jenkins_tests/multi_node_tests/test_0.py
+    --test-script=/ray/test/jenkins_tests/multi_node_tests/test_0.py
 
 python3 $ROOT_DIR/multi_node_docker_test.py \
     --docker-image=$DOCKER_SHA \
@@ -318,7 +447,7 @@
     --num-gpus=0,1,2,3,4 \
     --num-drivers=7 \
     --driver-locations=0,1,0,1,2,3,4 \
-    --test-script=/ray/ci/jenkins_tests/multi_node_tests/remove_driver_test.py
+    --test-script=/ray/test/jenkins_tests/multi_node_tests/remove_driver_test.py
 
 python3 $ROOT_DIR/multi_node_docker_test.py \
     --docker-image=$DOCKER_SHA \
@@ -326,16 +455,15 @@
     --num-redis-shards=2 \
     --num-gpus=0,0,5,6,50 \
     --num-drivers=100 \
-    --test-script=/ray/ci/jenkins_tests/multi_node_tests/many_drivers_test.py
+    --test-script=/ray/test/jenkins_tests/multi_node_tests/many_drivers_test.py
 
 python3 $ROOT_DIR/multi_node_docker_test.py \
     --docker-image=$DOCKER_SHA \
     --num-nodes=1 \
     --mem-size=60G \
     --shm-size=60G \
-    --test-script=/ray/ci/jenkins_tests/multi_node_tests/large_memory_test.py
-
-######################## TUNE TESTS #################################
+    --test-script=/ray/test/jenkins_tests/multi_node_tests/large_memory_test.py
+
 
 docker run --rm --shm-size=${SHM_SIZE} --memory=${MEMORY_SIZE} $DOCKER_SHA \
     pytest /ray/python/ray/tune/test/cluster_tests.py
@@ -402,4 +530,5 @@
 
 docker run --rm --shm-size=${SHM_SIZE} --memory=${MEMORY_SIZE} $DOCKER_SHA \
     python /ray/python/ray/tune/examples/skopt_example.py \
-    --smoke-test+    --smoke-test
+
