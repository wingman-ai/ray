--- conflicted
+++ resolved
@@ -22,216 +22,7 @@
 
 bash $ROOT_DIR/run_tune_tests.sh ${MEMORY_SIZE} ${SHM_SIZE} $DOCKER_SHA
 
-<<<<<<< HEAD
-docker run --rm --shm-size=${SHM_SIZE} --memory=${MEMORY_SIZE} $DOCKER_SHA \
-    python /ray/python/ray/rllib/train.py \
-    --env CartPole-v0 \
-    --run PG \
-    --stop '{"training_iteration": 2}' \
-    --config '{"sample_batch_size": 500, "num_workers": 1, "num_envs_per_worker": 10}'
-
-docker run --rm --shm-size=${SHM_SIZE} --memory=${MEMORY_SIZE} $DOCKER_SHA \
-    python /ray/python/ray/rllib/train.py \
-    --env Pong-v0 \
-    --run PG \
-    --stop '{"training_iteration": 2}' \
-    --config '{"sample_batch_size": 500, "num_workers": 1}'
-
-docker run --rm --shm-size=${SHM_SIZE} --memory=${MEMORY_SIZE} $DOCKER_SHA \
-    python /ray/python/ray/rllib/train.py \
-    --env FrozenLake-v0 \
-    --run PG \
-    --stop '{"training_iteration": 2}' \
-    --config '{"sample_batch_size": 500, "num_workers": 1}'
-
-docker run --rm --shm-size=${SHM_SIZE} --memory=${MEMORY_SIZE} $DOCKER_SHA \
-    python /ray/python/ray/rllib/train.py \
-    --env Pendulum-v0 \
-    --run DDPG \
-    --stop '{"training_iteration": 2}' \
-    --config '{"num_workers": 1}'
-
-docker run --rm --shm-size=${SHM_SIZE} --memory=${MEMORY_SIZE} $DOCKER_SHA \
-    python /ray/python/ray/rllib/agents/impala/vtrace_test.py
-
-docker run --rm --shm-size=${SHM_SIZE} --memory=${MEMORY_SIZE} $DOCKER_SHA \
-    python /ray/python/ray/rllib/train.py \
-    --env CartPole-v0 \
-    --run IMPALA \
-    --stop '{"training_iteration": 2}' \
-    --config '{"num_gpus": 0, "num_workers": 2, "min_iter_time_s": 1}'
-
-docker run --rm --shm-size=${SHM_SIZE} --memory=${MEMORY_SIZE} $DOCKER_SHA \
-    python /ray/python/ray/rllib/train.py \
-    --env CartPole-v0 \
-    --run IMPALA \
-    --stop '{"training_iteration": 2}' \
-    --config '{"num_gpus": 0, "num_workers": 2, "min_iter_time_s": 1, "model": {"use_lstm": true}}'
-
-docker run --rm --shm-size=${SHM_SIZE} --memory=${MEMORY_SIZE} $DOCKER_SHA \
-    python /ray/python/ray/rllib/train.py \
-    --env CartPole-v0 \
-    --run IMPALA \
-    --stop '{"training_iteration": 2}' \
-    --config '{"num_gpus": 0, "num_workers": 2, "min_iter_time_s": 1, "num_data_loader_buffers": 2, "replay_buffer_num_slots": 100, "replay_proportion": 1.0}'
-
-docker run --rm --shm-size=${SHM_SIZE} --memory=${MEMORY_SIZE} $DOCKER_SHA \
-    python /ray/python/ray/rllib/train.py \
-    --env CartPole-v0 \
-    --run IMPALA \
-    --stop '{"training_iteration": 2}' \
-    --config '{"num_gpus": 0, "num_workers": 2, "min_iter_time_s": 1, "num_data_loader_buffers": 2, "replay_buffer_num_slots": 100, "replay_proportion": 1.0, "model": {"use_lstm": true}}'
-
-docker run --rm --shm-size=${SHM_SIZE} --memory=${MEMORY_SIZE} $DOCKER_SHA \
-    python /ray/python/ray/rllib/train.py \
-    --env MountainCarContinuous-v0 \
-    --run DDPG \
-    --stop '{"training_iteration": 2}' \
-    --config '{"num_workers": 1}'
-
-docker run --rm --shm-size=${SHM_SIZE} --memory=${MEMORY_SIZE} $DOCKER_SHA \
-    rllib train \
-    --env MountainCarContinuous-v0 \
-    --run DDPG \
-    --stop '{"training_iteration": 2}' \
-    --config '{"num_workers": 1}'
-
-docker run --rm --shm-size=${SHM_SIZE} --memory=${MEMORY_SIZE} $DOCKER_SHA \
-    python /ray/python/ray/rllib/train.py \
-    --env Pendulum-v0 \
-    --run APEX_DDPG \
-    --ray-num-cpus 8 \
-    --stop '{"training_iteration": 2}' \
-    --config '{"num_workers": 2, "optimizer": {"num_replay_buffer_shards": 1}, "learning_starts": 100, "min_iter_time_s": 1}'
-
-docker run --rm --shm-size=${SHM_SIZE} --memory=${MEMORY_SIZE} $DOCKER_SHA \
-    python /ray/python/ray/rllib/train.py \
-    --env Pendulum-v0 \
-    --run APEX_DDPG \
-    --ray-num-cpus 8 \
-    --stop '{"training_iteration": 2}' \
-    --config '{"num_workers": 2, "optimizer": {"num_replay_buffer_shards": 1}, "learning_starts": 100, "min_iter_time_s": 1, "batch_mode": "complete_episodes", "parameter_noise": true}'
-
-docker run --rm --shm-size=${SHM_SIZE} --memory=${MEMORY_SIZE} $DOCKER_SHA \
-    python /ray/python/ray/rllib/train.py \
-    --env CartPole-v0 \
-    --run MARWIL \
-    --stop '{"training_iteration": 2}' \
-    --config '{"input": "/ray/python/ray/rllib/test/data/cartpole_small", "learning_starts": 0, "input_evaluation": ["wis", "is"], "shuffle_buffer_size": 10}'
-
-docker run --rm --shm-size=${SHM_SIZE} --memory=${MEMORY_SIZE} $DOCKER_SHA \
-    python /ray/python/ray/rllib/train.py \
-    --env CartPole-v0 \
-    --run DQN \
-    --stop '{"training_iteration": 2}' \
-    --config '{"input": "/ray/python/ray/rllib/test/data/cartpole_small", "learning_starts": 0, "input_evaluation": ["wis", "is"], "soft_q": true}'
-
-docker run --rm --shm-size=${SHM_SIZE} --memory=${MEMORY_SIZE} $DOCKER_SHA \
-    python /ray/python/ray/rllib/test/test_local.py
-
-docker run --rm --shm-size=${SHM_SIZE} --memory=${MEMORY_SIZE} $DOCKER_SHA \
-    python /ray/python/ray/rllib/test/test_io.py
-
-docker run --rm --shm-size=${SHM_SIZE} --memory=${MEMORY_SIZE} $DOCKER_SHA \
-    python /ray/python/ray/rllib/test/test_checkpoint_restore.py
-
-docker run --rm --shm-size=${SHM_SIZE} --memory=${MEMORY_SIZE} $DOCKER_SHA \
-    python /ray/python/ray/rllib/test/test_policy_evaluator.py
-
-docker run --rm --shm-size=${SHM_SIZE} --memory=${MEMORY_SIZE} $DOCKER_SHA \
-    python /ray/python/ray/rllib/test/test_nested_spaces.py
-
-docker run --rm --shm-size=${SHM_SIZE} --memory=${MEMORY_SIZE} $DOCKER_SHA \
-    python /ray/python/ray/rllib/test/test_external_env.py
-
-docker run --rm --shm-size=${SHM_SIZE} --memory=${MEMORY_SIZE} $DOCKER_SHA \
-    python /ray/python/ray/rllib/examples/parametric_action_cartpole.py --run=PG --stop=50
-
-docker run --rm --shm-size=${SHM_SIZE} --memory=${MEMORY_SIZE} $DOCKER_SHA \
-    python /ray/python/ray/rllib/examples/parametric_action_cartpole.py --run=PPO --stop=50
-
-docker run --rm --shm-size=${SHM_SIZE} --memory=${MEMORY_SIZE} $DOCKER_SHA \
-    python /ray/python/ray/rllib/examples/parametric_action_cartpole.py --run=DQN --stop=50
-
-docker run --rm --shm-size=${SHM_SIZE} --memory=${MEMORY_SIZE} $DOCKER_SHA \
-    python /ray/python/ray/rllib/examples/custom_loss.py --iters=2
-
-docker run --rm --shm-size=${SHM_SIZE} --memory=${MEMORY_SIZE} $DOCKER_SHA \
-    python /ray/python/ray/rllib/test/test_lstm.py
-
-docker run --rm --shm-size=${SHM_SIZE} --memory=${MEMORY_SIZE} $DOCKER_SHA \
-    python /ray/python/ray/rllib/examples/batch_norm_model.py --num-iters=1 --run=PPO
-
-docker run --rm --shm-size=${SHM_SIZE} --memory=${MEMORY_SIZE} $DOCKER_SHA \
-    python /ray/python/ray/rllib/examples/batch_norm_model.py --num-iters=1 --run=PG
-
-docker run --rm --shm-size=${SHM_SIZE} --memory=${MEMORY_SIZE} $DOCKER_SHA \
-    python /ray/python/ray/rllib/examples/batch_norm_model.py --num-iters=1 --run=DQN
-
-docker run --rm --shm-size=${SHM_SIZE} --memory=${MEMORY_SIZE} $DOCKER_SHA \
-    python /ray/python/ray/rllib/examples/batch_norm_model.py --num-iters=1 --run=DDPG
-
-docker run --rm --shm-size=${SHM_SIZE} --memory=${MEMORY_SIZE} $DOCKER_SHA \
-    python /ray/python/ray/rllib/test/test_multi_agent_env.py
-
-docker run --rm --shm-size=${SHM_SIZE} --memory=${MEMORY_SIZE} $DOCKER_SHA \
-    python /ray/python/ray/rllib/test/test_supported_spaces.py
-
-docker run --rm --shm-size=${SHM_SIZE} --memory=${MEMORY_SIZE} $DOCKER_SHA \
-    python /ray/python/ray/rllib/test/test_env_with_subprocess.py
-
-docker run --rm --shm-size=${SHM_SIZE} --memory=${MEMORY_SIZE} $DOCKER_SHA \
-    /ray/python/ray/rllib/test/test_rollout.sh
-
-# Run all single-agent regression tests (3x retry each)
-for yaml in $(ls $ROOT_DIR/../../python/ray/rllib/tuned_examples/regression_tests); do
-    docker run --rm --shm-size=${SHM_SIZE} --memory=${MEMORY_SIZE} $DOCKER_SHA \
-        python /ray/python/ray/rllib/test/run_regression_tests.py /ray/python/ray/rllib/tuned_examples/regression_tests/$yaml
-done
-
-# Try a couple times since it's stochastic
-docker run --rm --shm-size=${SHM_SIZE} --memory=${MEMORY_SIZE} $DOCKER_SHA \
-        python /ray/python/ray/rllib/test/multiagent_pendulum.py || \
-    docker run --rm --shm-size=${SHM_SIZE} --memory=${MEMORY_SIZE} $DOCKER_SHA \
-        python /ray/python/ray/rllib/test/multiagent_pendulum.py || \
-    docker run --rm --shm-size=${SHM_SIZE} --memory=${MEMORY_SIZE} $DOCKER_SHA \
-        python /ray/python/ray/rllib/test/multiagent_pendulum.py
-
-docker run --rm --shm-size=${SHM_SIZE} --memory=${MEMORY_SIZE} $DOCKER_SHA \
-    python /ray/python/ray/rllib/examples/multiagent_cartpole.py --num-iters=2
-
-docker run --rm --shm-size=${SHM_SIZE} --memory=${MEMORY_SIZE} $DOCKER_SHA \
-    python /ray/python/ray/rllib/examples/multiagent_two_trainers.py --num-iters=2
-
-docker run --rm --shm-size=${SHM_SIZE} --memory=${MEMORY_SIZE} $DOCKER_SHA \
-    python /ray/python/ray/rllib/test/test_avail_actions_qmix.py
-
-docker run --rm --shm-size=${SHM_SIZE} --memory=${MEMORY_SIZE} $DOCKER_SHA \
-    python /ray/python/ray/rllib/examples/cartpole_lstm.py --run=PPO --stop=200
-
-docker run --rm --shm-size=${SHM_SIZE} --memory=${MEMORY_SIZE} $DOCKER_SHA \
-    python /ray/python/ray/rllib/examples/cartpole_lstm.py --run=IMPALA --stop=100
-
-docker run --rm --shm-size=${SHM_SIZE} --memory=${MEMORY_SIZE} $DOCKER_SHA \
-    python /ray/python/ray/rllib/examples/cartpole_lstm.py --stop=200 --use-prev-action-reward
-
-docker run --rm --shm-size=${SHM_SIZE} --memory=${MEMORY_SIZE} $DOCKER_SHA \
-    python /ray/python/ray/rllib/examples/custom_metrics_and_callbacks.py --num-iters=2
-
-docker run --rm --shm-size=${SHM_SIZE} --memory=${MEMORY_SIZE} $DOCKER_SHA \
-    python /ray/python/ray/rllib/contrib/random_agent/random_agent.py
-
-docker run --rm --shm-size=${SHM_SIZE} --memory=${MEMORY_SIZE} $DOCKER_SHA \
-    python /ray/python/ray/rllib/examples/twostep_game.py --stop=2000 --run=PG
-
-docker run --rm --shm-size=${SHM_SIZE} --memory=${MEMORY_SIZE} $DOCKER_SHA \
-    python /ray/python/ray/rllib/examples/twostep_game.py --stop=2000 --run=QMIX
-
-docker run --rm --shm-size=${SHM_SIZE} --memory=${MEMORY_SIZE} $DOCKER_SHA \
-    python /ray/python/ray/rllib/examples/twostep_game.py --stop=2000 --run=APEX_QMIX
-=======
 ######################## SGD TESTS #################################
->>>>>>> 5866fd70
 
 docker run --rm --shm-size=${SHM_SIZE} --memory=${MEMORY_SIZE} $DOCKER_SHA \
     python /ray/python/ray/experimental/sgd/test_sgd.py --num-iters=2 \
