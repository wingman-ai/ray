#include <chrono>
#include <iostream>
#include <random>
#include <thread>

#include "gtest/gtest.h"

#include "ray/common/status.h"

#include "ray/object_manager/object_manager.h"

namespace ray {

using rpc::ClientTableData;

std::string store_executable;

static inline void flushall_redis(void) {
  redisContext *context = redisConnect("127.0.0.1", 6379);
  freeReplyObject(redisCommand(context, "FLUSHALL"));
  redisFree(context);
}

int64_t current_time_ms() {
  std::chrono::milliseconds ms_since_epoch =
      std::chrono::duration_cast<std::chrono::milliseconds>(
          std::chrono::steady_clock::now().time_since_epoch());
  return ms_since_epoch.count();
}

class MockServer {
 public:
  MockServer(boost::asio::io_service &main_service,
             const ObjectManagerConfig &object_manager_config,
             std::shared_ptr<gcs::AsyncGcsClient> gcs_client)
      : config_(object_manager_config),
        gcs_client_(gcs_client),
        object_manager_(main_service, object_manager_config,
                        std::make_shared<ObjectDirectory>(main_service, gcs_client_)) {
    RAY_CHECK_OK(RegisterGcs(main_service));
  }

  ~MockServer() { RAY_CHECK_OK(gcs_client_->client_table().Disconnect()); }

 private:
  ray::Status RegisterGcs(boost::asio::io_service &io_service) {
    RAY_RETURN_NOT_OK(gcs_client_->Attach(io_service));

    auto object_manager_port = config_.object_manager_port;
    ClientTableData client_info = gcs_client_->client_table().GetLocalClient();
    client_info.set_node_manager_address("127.0.0.1");
    client_info.set_node_manager_port(object_manager_port);
    client_info.set_object_manager_port(object_manager_port);

<<<<<<< HEAD
    ClientTableData client_info = gcs_client_->client_table().GetLocalClient();
    client_info.set_node_manager_address(ip);
    client_info.set_node_manager_port(object_manager_port);
    client_info.set_object_manager_port(object_manager_port);
=======
>>>>>>> 8271ece8
    ray::Status status = gcs_client_->client_table().Connect(client_info);
    object_manager_.RegisterGcs();
    return status;
  }

  friend class StressTestObjectManager;

  ObjectManagerConfig config_;
  std::shared_ptr<gcs::AsyncGcsClient> gcs_client_;
  ObjectManager object_manager_;
};

class TestObjectManagerBase : public ::testing::Test {
 public:
  TestObjectManagerBase() {}

  std::string StartStore(const std::string &id) {
    std::string store_id = "/tmp/store";
    store_id = store_id + id;
    std::string store_pid = store_id + ".pid";
    std::string plasma_command = store_executable + " -m 1000000000 -s " + store_id +
                                 " 1> /dev/null 2> /dev/null &" + " echo $! > " +
                                 store_pid;

    RAY_LOG(DEBUG) << plasma_command;
    int ec = system(plasma_command.c_str());
    RAY_CHECK(ec == 0);
    sleep(1);
    return store_id;
  }

  void StopStore(const std::string &store_id) {
    std::string store_pid = store_id + ".pid";
    std::string kill_1 = "kill -9 `cat " + store_pid + "`";
    int s = system(kill_1.c_str());
    ASSERT_TRUE(!s);
  }

  void SetUp() {
    flushall_redis();

    // start store
    store_id_1 = StartStore(UniqueID::FromRandom().Hex());
    store_id_2 = StartStore(UniqueID::FromRandom().Hex());

    uint pull_timeout_ms = 1000;
    uint64_t object_chunk_size = static_cast<uint64_t>(std::pow(10, 3));
    int push_timeout_ms = 10000;

    // start first server
    gcs_client_1 = std::shared_ptr<gcs::AsyncGcsClient>(
        new gcs::AsyncGcsClient("127.0.0.1", 6379, /*is_test_client=*/true));
    ObjectManagerConfig om_config_1;
    om_config_1.store_socket_name = store_id_1;
    om_config_1.pull_timeout_ms = pull_timeout_ms;
    om_config_1.object_chunk_size = object_chunk_size;
    om_config_1.push_timeout_ms = push_timeout_ms;
    om_config_1.object_manager_port = 12345;
    om_config_1.rpc_service_threads_number = 3;
    server1.reset(new MockServer(main_service, om_config_1, gcs_client_1));

    // start second server
    gcs_client_2 = std::shared_ptr<gcs::AsyncGcsClient>(
        new gcs::AsyncGcsClient("127.0.0.1", 6379, /*is_test_client=*/true));
    ObjectManagerConfig om_config_2;
    om_config_2.store_socket_name = store_id_2;
    om_config_2.pull_timeout_ms = pull_timeout_ms;
    om_config_2.object_chunk_size = object_chunk_size;
    om_config_2.push_timeout_ms = push_timeout_ms;
    om_config_2.object_manager_port = 23456;
    om_config_2.rpc_service_threads_number = 3;
    server2.reset(new MockServer(main_service, om_config_2, gcs_client_2));

    // connect to stores.
    RAY_ARROW_CHECK_OK(client1.Connect(store_id_1));
    RAY_ARROW_CHECK_OK(client2.Connect(store_id_2));
  }

  void TearDown() {
    arrow::Status client1_status = client1.Disconnect();
    arrow::Status client2_status = client2.Disconnect();
    ASSERT_TRUE(client1_status.ok() && client2_status.ok());

    this->server1.reset();
    this->server2.reset();

    StopStore(store_id_1);
    StopStore(store_id_2);
  }

  ObjectID WriteDataToClient(plasma::PlasmaClient &client, int64_t data_size) {
    ObjectID object_id = ObjectID::FromRandom();
    RAY_LOG(DEBUG) << "ObjectID Created: " << object_id;
    uint8_t metadata[] = {5};
    int64_t metadata_size = sizeof(metadata);
    std::shared_ptr<Buffer> data;
    RAY_ARROW_CHECK_OK(
        client.Create(object_id.ToPlasmaId(), data_size, metadata, metadata_size, &data));
    RAY_ARROW_CHECK_OK(client.Seal(object_id.ToPlasmaId()));
    return object_id;
  }

  void object_added_handler_1(ObjectID object_id) { v1.push_back(object_id); };

  void object_added_handler_2(ObjectID object_id) { v2.push_back(object_id); };

 protected:
  std::thread p;
  boost::asio::io_service main_service;
  std::shared_ptr<gcs::AsyncGcsClient> gcs_client_1;
  std::shared_ptr<gcs::AsyncGcsClient> gcs_client_2;
  std::unique_ptr<MockServer> server1;
  std::unique_ptr<MockServer> server2;

  plasma::PlasmaClient client1;
  plasma::PlasmaClient client2;
  std::vector<ObjectID> v1;
  std::vector<ObjectID> v2;

  std::string store_id_1;
  std::string store_id_2;
};

class StressTestObjectManager : public TestObjectManagerBase {
 public:
  enum class TransferPattern {
    PUSH_A_B,
    PUSH_B_A,
    BIDIRECTIONAL_PUSH,
    PULL_A_B,
    PULL_B_A,
    BIDIRECTIONAL_PULL,
    BIDIRECTIONAL_PULL_VARIABLE_DATA_SIZE,
  };

  int async_loop_index = -1;
  uint num_expected_objects;

  std::vector<TransferPattern> async_loop_patterns = {
      TransferPattern::PUSH_A_B,
      TransferPattern::PUSH_B_A,
      TransferPattern::BIDIRECTIONAL_PUSH,
      TransferPattern::PULL_A_B,
      TransferPattern::PULL_B_A,
      TransferPattern::BIDIRECTIONAL_PULL,
      TransferPattern::BIDIRECTIONAL_PULL_VARIABLE_DATA_SIZE};

  int num_connected_clients = 0;

  ClientID client_id_1;
  ClientID client_id_2;

  int64_t start_time;

  void WaitConnections() {
    client_id_1 = gcs_client_1->client_table().GetLocalClientId();
    client_id_2 = gcs_client_2->client_table().GetLocalClientId();
    gcs_client_1->client_table().RegisterClientAddedCallback(
        [this](gcs::AsyncGcsClient *client, const ClientID &id,
               const ClientTableData &data) {
          ClientID parsed_id = ClientID::FromBinary(data.client_id());
          if (parsed_id == client_id_1 || parsed_id == client_id_2) {
            num_connected_clients += 1;
          }
          if (num_connected_clients == 2) {
            StartTests();
          }
        });
  }

  void StartTests() {
    TestConnections();
    AddTransferTestHandlers();
    TransferTestNext();
  }

  void AddTransferTestHandlers() {
    ray::Status status = ray::Status::OK();
    status = server1->object_manager_.SubscribeObjAdded(
        [this](const object_manager::protocol::ObjectInfoT &object_info) {
          object_added_handler_1(ObjectID::FromBinary(object_info.object_id));
          if (v1.size() == num_expected_objects && v1.size() == v2.size()) {
            TransferTestComplete();
          }
        });
    RAY_CHECK_OK(status);
    status = server2->object_manager_.SubscribeObjAdded(
        [this](const object_manager::protocol::ObjectInfoT &object_info) {
          object_added_handler_2(ObjectID::FromBinary(object_info.object_id));
          if (v2.size() == num_expected_objects && v1.size() == v2.size()) {
            TransferTestComplete();
          }
        });
    RAY_CHECK_OK(status);
  }

  void TransferTestNext() {
    async_loop_index += 1;
    if ((uint)async_loop_index < async_loop_patterns.size()) {
      TransferPattern pattern = async_loop_patterns[async_loop_index];
      TransferTestExecute(100, 3 * std::pow(10, 3) - 1, pattern);
    } else {
      main_service.stop();
    }
  }

  plasma::ObjectBuffer GetObject(plasma::PlasmaClient &client, ObjectID &object_id) {
    plasma::ObjectBuffer object_buffer;
    plasma::ObjectID plasma_id = object_id.ToPlasmaId();
    RAY_ARROW_CHECK_OK(client.Get(&plasma_id, 1, 0, &object_buffer));
    return object_buffer;
  }

  static unsigned char *GetDigest(plasma::PlasmaClient &client, ObjectID &object_id) {
    const int64_t size = sizeof(uint64_t);
    static unsigned char digest_1[size];
    RAY_ARROW_CHECK_OK(client.Hash(object_id.ToPlasmaId(), &digest_1[0]));
    return digest_1;
  }

  void CompareObjects(ObjectID &object_id_1, ObjectID &object_id_2) {
    plasma::ObjectBuffer object_buffer_1 = GetObject(client1, object_id_1);
    plasma::ObjectBuffer object_buffer_2 = GetObject(client2, object_id_2);
    uint8_t *data_1 = const_cast<uint8_t *>(object_buffer_1.data->data());
    uint8_t *data_2 = const_cast<uint8_t *>(object_buffer_2.data->data());
    ASSERT_EQ(object_buffer_1.data->size(), object_buffer_2.data->size());
    ASSERT_EQ(object_buffer_1.metadata->size(), object_buffer_2.metadata->size());
    int64_t total_size = object_buffer_1.data->size() + object_buffer_1.metadata->size();
    RAY_LOG(DEBUG) << "total_size " << total_size;
    for (int i = -1; ++i < total_size;) {
      ASSERT_TRUE(data_1[i] == data_2[i]);
    }
  }

  void CompareHashes(ObjectID &object_id_1, ObjectID &object_id_2) {
    const int64_t size = sizeof(uint64_t);
    static unsigned char *digest_1 = GetDigest(client1, object_id_1);
    static unsigned char *digest_2 = GetDigest(client2, object_id_2);
    for (int i = -1; ++i < size;) {
      ASSERT_TRUE(digest_1[i] == digest_2[i]);
    }
  }

  void TransferTestComplete() {
    int64_t elapsed = current_time_ms() - start_time;
    RAY_LOG(INFO) << "TransferTestComplete: "
                  << static_cast<int>(async_loop_patterns[async_loop_index]) << " "
                  << v1.size() << " " << elapsed;
    ASSERT_TRUE(v1.size() == v2.size());
    for (uint i = 0; i < v1.size(); ++i) {
      ASSERT_TRUE(std::find(v1.begin(), v1.end(), v2[i]) != v1.end());
    }

    // Compare objects and their hashes.
    for (uint i = 0; i < v1.size(); ++i) {
      ObjectID object_id_2 = v2[i];
      ObjectID object_id_1 =
          v1[std::distance(v1.begin(), std::find(v1.begin(), v1.end(), v2[i]))];
      CompareHashes(object_id_1, object_id_2);
      CompareObjects(object_id_1, object_id_2);
    }

    v1.clear();
    v2.clear();
    TransferTestNext();
  }

  void TransferTestExecute(int num_trials, int64_t data_size,
                           TransferPattern transfer_pattern) {
    ClientID client_id_1 = gcs_client_1->client_table().GetLocalClientId();
    ClientID client_id_2 = gcs_client_2->client_table().GetLocalClientId();

    ray::Status status = ray::Status::OK();

    if (transfer_pattern == TransferPattern::BIDIRECTIONAL_PULL ||
        transfer_pattern == TransferPattern::BIDIRECTIONAL_PUSH ||
        transfer_pattern == TransferPattern::BIDIRECTIONAL_PULL_VARIABLE_DATA_SIZE) {
      num_expected_objects = (uint)2 * num_trials;
    } else {
      num_expected_objects = (uint)num_trials;
    }

    start_time = current_time_ms();

    switch (transfer_pattern) {
    case TransferPattern::PUSH_A_B: {
      for (int i = -1; ++i < num_trials;) {
        ObjectID oid1 = WriteDataToClient(client1, data_size);
        server1->object_manager_.Push(oid1, client_id_2);
      }
    } break;
    case TransferPattern::PUSH_B_A: {
      for (int i = -1; ++i < num_trials;) {
        ObjectID oid2 = WriteDataToClient(client2, data_size);
        server2->object_manager_.Push(oid2, client_id_1);
      }
    } break;
    case TransferPattern::BIDIRECTIONAL_PUSH: {
      for (int i = -1; ++i < num_trials;) {
        ObjectID oid1 = WriteDataToClient(client1, data_size);
        server1->object_manager_.Push(oid1, client_id_2);
        ObjectID oid2 = WriteDataToClient(client2, data_size);
        server2->object_manager_.Push(oid2, client_id_1);
      }
    } break;
    case TransferPattern::PULL_A_B: {
      for (int i = -1; ++i < num_trials;) {
        ObjectID oid1 = WriteDataToClient(client1, data_size);
        status = server2->object_manager_.Pull(oid1);
      }
    } break;
    case TransferPattern::PULL_B_A: {
      for (int i = -1; ++i < num_trials;) {
        ObjectID oid2 = WriteDataToClient(client2, data_size);
        status = server1->object_manager_.Pull(oid2);
      }
    } break;
    case TransferPattern::BIDIRECTIONAL_PULL: {
      for (int i = -1; ++i < num_trials;) {
        ObjectID oid1 = WriteDataToClient(client1, data_size);
        status = server2->object_manager_.Pull(oid1);
        ObjectID oid2 = WriteDataToClient(client2, data_size);
        status = server1->object_manager_.Pull(oid2);
      }
    } break;
    case TransferPattern::BIDIRECTIONAL_PULL_VARIABLE_DATA_SIZE: {
      std::random_device rd;
      std::mt19937 gen(rd());
      std::uniform_int_distribution<> dis(1, 50);
      for (int i = -1; ++i < num_trials;) {
        ObjectID oid1 = WriteDataToClient(client1, data_size + dis(gen));
        status = server2->object_manager_.Pull(oid1);
        ObjectID oid2 = WriteDataToClient(client2, data_size + dis(gen));
        status = server1->object_manager_.Pull(oid2);
      }
    } break;
    default: {
      RAY_LOG(FATAL) << "No case for transfer_pattern "
                     << static_cast<int>(transfer_pattern);
    } break;
    }
  }

  void TestConnections() {
    RAY_LOG(DEBUG) << "\n"
                   << "Server client ids:"
                   << "\n";
    ClientID client_id_1 = gcs_client_1->client_table().GetLocalClientId();
    ClientID client_id_2 = gcs_client_2->client_table().GetLocalClientId();
    RAY_LOG(DEBUG) << "Server 1: " << client_id_1 << "\n"
                   << "Server 2: " << client_id_2;

    RAY_LOG(DEBUG) << "\n"
                   << "All connected clients:"
                   << "\n";
    ClientTableData data;
    gcs_client_1->client_table().GetClient(client_id_1, data);
    RAY_LOG(DEBUG) << "ClientID=" << ClientID::FromBinary(data.client_id()) << "\n"
                   << "ClientIp=" << data.node_manager_address() << "\n"
                   << "ClientPort=" << data.node_manager_port();
    ClientTableData data2;
    gcs_client_1->client_table().GetClient(client_id_2, data2);
    RAY_LOG(DEBUG) << "ClientID=" << ClientID::FromBinary(data2.client_id()) << "\n"
                   << "ClientIp=" << data2.node_manager_address() << "\n"
                   << "ClientPort=" << data2.node_manager_port();
  }
};

TEST_F(StressTestObjectManager, StartStressTestObjectManager) {
  auto AsyncStartTests = main_service.wrap([this]() { WaitConnections(); });
  AsyncStartTests();
  main_service.run();
}

}  // namespace ray

int main(int argc, char **argv) {
  ::testing::InitGoogleTest(&argc, argv);
  ray::store_executable = std::string(argv[1]);
  return RUN_ALL_TESTS();
}<|MERGE_RESOLUTION|>--- conflicted
+++ resolved
@@ -52,13 +52,6 @@
     client_info.set_node_manager_port(object_manager_port);
     client_info.set_object_manager_port(object_manager_port);
 
-<<<<<<< HEAD
-    ClientTableData client_info = gcs_client_->client_table().GetLocalClient();
-    client_info.set_node_manager_address(ip);
-    client_info.set_node_manager_port(object_manager_port);
-    client_info.set_object_manager_port(object_manager_port);
-=======
->>>>>>> 8271ece8
     ray::Status status = gcs_client_->client_table().Connect(client_info);
     object_manager_.RegisterGcs();
     return status;
