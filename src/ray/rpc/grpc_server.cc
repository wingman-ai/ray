--- conflicted
+++ resolved
@@ -1,9 +1,5 @@
-<<<<<<< HEAD
-#include "ray/rpc/grpc_server.h"
-=======
 
 #include "src/ray/rpc/grpc_server.h"
->>>>>>> 8271ece8
 #include <grpcpp/impl/service_type.h>
 
 namespace ray {
@@ -16,12 +12,9 @@
   // TODO(hchen): Add options for authentication.
   builder.AddListeningPort(server_address, grpc::InsecureServerCredentials(), &port_);
   // Register all the services to this server.
-<<<<<<< HEAD
-=======
   if (services_.size() == 0) {
     RAY_LOG(WARNING) << "No service is found when start grpc server " << name_;
   }
->>>>>>> 8271ece8
   for (auto &entry : services_) {
     builder.RegisterService(&entry.get());
   }
@@ -43,11 +36,6 @@
   polling_thread_ = std::thread(&GrpcServer::PollEventsFromCompletionQueue, this);
   // Set the server as running.
   is_closed_ = false;
-}
-
-void GrpcServer::RegisterService(GrpcService &service) {
-  services_.emplace_back(service.GetGrpcService());
-  service.InitServerCallFactories(cq_, &server_call_factories_and_concurrencies_);
 }
 
 void GrpcServer::RegisterService(GrpcService &service) {
