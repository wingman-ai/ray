#ifndef RAY_RPC_SERVER_CALL_H
#define RAY_RPC_SERVER_CALL_H

#include <grpcpp/grpcpp.h>

#include "ray/common/grpc_util.h"
#include "ray/common/status.h"

namespace ray {
namespace rpc {

/// Represents the callback function to be called when a `ServiceHandler` finishes
/// handling a request.
/// \param status The status would be returned to client.
/// \param success Success callback which will be invoked when the reply is successfully
/// sent to the client.
/// \param failure Failure callback which will be invoked when the reply fails to be
/// sent to the client.
using SendReplyCallback = std::function<void(Status status, std::function<void()> success,
                                             std::function<void()> failure)>;

/// Represents state of a `ServerCall`.
enum class ServerCallState {
  /// The call is created and waiting for an incoming request.
  PENDING,
  /// Request is received and being processed.
  PROCESSING,
  /// Request processing is done, and reply is being sent to client.
  SENDING_REPLY
};

class ServerCallFactory;

/// Reprensents an incoming request of a gRPC server.
///
/// The lifecycle and state transition of a `ServerCall` is as follows:
///
/// --(1)--> PENDING --(2)--> PROCESSING --(3)--> SENDING_REPLY --(4)--> [FINISHED]
///
/// (1) The `GrpcServer` creates a `ServerCall` and use it as the tag to accept requests
///     gRPC `CompletionQueue`. Now the state is `PENDING`.
/// (2) When a request is received, an event will be gotten from the `CompletionQueue`.
///     `GrpcServer` then should change `ServerCall`'s state to PROCESSING and call
///     `ServerCall::HandleRequest`.
/// (3) When the `ServiceHandler` finishes handling the request, `ServerCallImpl::Finish`
///     will be called, and the state becomes `SENDING_REPLY`.
/// (4) When the reply is sent, an event will be gotten from the `CompletionQueue`.
///     `GrpcServer` will then delete this call.
///
/// NOTE(hchen): Compared to `ServerCallImpl`, this abstract interface doesn't use
/// template. This allows the users (e.g., `GrpcServer`) not having to use
/// template as well.
class ServerCall {
 public:
  /// Get the state of this `ServerCall`.
  virtual ServerCallState GetState() const = 0;

  /// Set state of this `ServerCall`.
  virtual void SetState(const ServerCallState &new_state) = 0;

  /// Handle the requst. This is the callback function to be called by
  /// `GrpcServer` when the request is received.
  virtual void HandleRequest() = 0;

  /// Get the factory that created this `ServerCall`.
  virtual const ServerCallFactory &GetFactory() const = 0;

  /// Invoked when sending reply successes.
  virtual void OnReplySent() = 0;

  // Invoked when sending reply fails.
  virtual void OnReplyFailed() = 0;

  /// Virtual destruct function to make sure subclass would destruct properly.
  virtual ~ServerCall() = default;
};

/// The factory that creates a particular kind of `ServerCall` objects.
class ServerCallFactory {
 public:
  /// Create a new `ServerCall` and request gRPC runtime to start accepting the
  /// corresonding type of requests.
  ///
  /// \return Pointer to the `ServerCall` object.
  virtual ServerCall *CreateCall() const = 0;
};

/// Represents the generic signature of a `FooServiceHandler::HandleBar()`
/// function, where `Foo` is the service name and `Bar` is the rpc method name.
///
/// \tparam ServiceHandler Type of the handler that handles the request.
/// \tparam Request Type of the request message.
/// \tparam Reply Type of the reply message.
template <class ServiceHandler, class Request, class Reply>
using HandleRequestFunction = void (ServiceHandler::*)(const Request &, Reply *,
                                                       SendReplyCallback);

/// Implementation of `ServerCall`. It represents `ServerCall` for a particular
/// RPC method.
///
/// \tparam ServiceHandler Type of the handler that handles the request.
/// \tparam Request Type of the request message.
/// \tparam Reply Type of the reply message.
template <class ServiceHandler, class Request, class Reply>
class ServerCallImpl : public ServerCall {
 public:
  /// Constructor.
  ///
  /// \param[in] factory The factory which created this call.
  /// \param[in] service_handler The service handler that handles the request.
  /// \param[in] handle_request_function Pointer to the service handler function.
  /// \param[in] io_service The event loop.
  ServerCallImpl(
      const ServerCallFactory &factory, ServiceHandler &service_handler,
      HandleRequestFunction<ServiceHandler, Request, Reply> handle_request_function,
      boost::asio::io_service &io_service)
      : state_(ServerCallState::PENDING),
        factory_(factory),
        service_handler_(service_handler),
        handle_request_function_(handle_request_function),
        response_writer_(&context_),
        io_service_(io_service) {}

  ServerCallState GetState() const override { return state_; }

  void SetState(const ServerCallState &new_state) override { state_ = new_state; }

  void HandleRequest() override {
<<<<<<< HEAD
    io_service_.post([this] { HandleRequestImpl(); });
=======
    if (!io_service_.stopped()) {
      io_service_.post([this] { HandleRequestImpl(); });
    } else {
      // Handle service for rpc call has stopped, we must handle the call here
      // to send reply and remove it from cq
      RAY_LOG(DEBUG) << "Handle service has been closed.";
      SendReply(Status::Invalid("HandleServiceClosed"));
    }
>>>>>>> 8271ece8
  }

  void HandleRequestImpl() {
    state_ = ServerCallState::PROCESSING;
    (service_handler_.*handle_request_function_)(
        request_, &reply_,
        [this](Status status, std::function<void()> success,
               std::function<void()> failure) {
          // These two callbacks must be set before `SendReply`, because `SendReply`
          // is aysnc and this `ServerCall` might be deleted right after `SendReply`.
          send_reply_success_callback_ = std::move(success);
          send_reply_failure_callback_ = std::move(failure);

          // When the handler is done with the request, tell gRPC to finish this request.
          // Must send reply at the bottom of this callback, once we invoke this funciton,
          // this server call might be deleted
          SendReply(status);
        });
  }

  const ServerCallFactory &GetFactory() const override { return factory_; }

  void OnReplySent() {
    if (send_reply_success_callback_ && !io_service_.stopped()) {
      auto callback = std::move(send_reply_success_callback_);
      io_service_.post([callback]() { callback(); });
    }
  }

  void OnReplyFailed() {
    if (send_reply_failure_callback_ && !io_service_.stopped()) {
      auto callback = std::move(send_reply_failure_callback_);
      io_service_.post([callback]() { callback(); });
    }
  }

 private:
  /// Tell gRPC to finish this request and send reply asynchronously.
  void SendReply(Status status) {
    state_ = ServerCallState::SENDING_REPLY;
    response_writer_.Finish(reply_, RayStatusToGrpcStatus(status), this);
  }

  /// State of this call.
  ServerCallState state_;

  /// The factory which created this call.
  const ServerCallFactory &factory_;

  /// The service handler that handles the request.
  ServiceHandler &service_handler_;

  /// Pointer to the service handler function.
  HandleRequestFunction<ServiceHandler, Request, Reply> handle_request_function_;

  /// Context for the request, allowing to tweak aspects of it such as the use
  /// of compression, authentication, as well as to send metadata back to the client.
  grpc::ServerContext context_;

  /// The reponse writer.
  grpc::ServerAsyncResponseWriter<Reply> response_writer_;

  /// The event loop.
  boost::asio::io_service &io_service_;

  /// The request message.
  Request request_;

  /// The reply message.
  Reply reply_;

  /// The callback when sending reply successes.
  std::function<void()> send_reply_success_callback_ = nullptr;

  /// The callback when sending reply fails.
  std::function<void()> send_reply_failure_callback_ = nullptr;

  template <class T1, class T2, class T3, class T4>
  friend class ServerCallFactoryImpl;
};

/// Represents the generic signature of a `FooService::AsyncService::RequestBar()`
/// function, where `Foo` is the service name and `Bar` is the rpc method name.
/// \tparam GrpcService Type of the gRPC-generated service class.
/// \tparam Request Type of the request message.
/// \tparam Reply Type of the reply message.
template <class GrpcService, class Request, class Reply>
using RequestCallFunction = void (GrpcService::AsyncService::*)(
    grpc::ServerContext *, Request *, grpc::ServerAsyncResponseWriter<Reply> *,
    grpc::CompletionQueue *, grpc::ServerCompletionQueue *, void *);

/// Implementation of `ServerCallFactory`
///
/// \tparam GrpcService Type of the gRPC-generated service class.
/// \tparam ServiceHandler Type of the handler that handles the request.
/// \tparam Request Type of the request message.
/// \tparam Reply Type of the reply message.
template <class GrpcService, class ServiceHandler, class Request, class Reply>
class ServerCallFactoryImpl : public ServerCallFactory {
  using AsyncService = typename GrpcService::AsyncService;

 public:
  /// Constructor.
  ///
  /// \param[in] service The gRPC-generated `AsyncService`.
  /// \param[in] request_call_function Pointer to the `AsyncService::RequestMethod`
  //  function.
  /// \param[in] service_handler The service handler that handles the request.
  /// \param[in] handle_request_function Pointer to the service handler function.
  /// \param[in] cq The `CompletionQueue`.
  /// \param[in] io_service The event loop.
  ServerCallFactoryImpl(
      AsyncService &service,
      RequestCallFunction<GrpcService, Request, Reply> request_call_function,
      ServiceHandler &service_handler,
      HandleRequestFunction<ServiceHandler, Request, Reply> handle_request_function,
      const std::unique_ptr<grpc::ServerCompletionQueue> &cq,
      boost::asio::io_service &io_service)
      : service_(service),
        request_call_function_(request_call_function),
        service_handler_(service_handler),
        handle_request_function_(handle_request_function),
        cq_(cq),
        io_service_(io_service) {}

  ServerCall *CreateCall() const override {
    // Create a new `ServerCall`. This object will eventually be deleted by
    // `GrpcServer::PollEventsFromCompletionQueue`.
    auto call = new ServerCallImpl<ServiceHandler, Request, Reply>(
        *this, service_handler_, handle_request_function_, io_service_);
    /// Request gRPC runtime to starting accepting this kind of request, using the call as
    /// the tag.
    (service_.*request_call_function_)(&call->context_, &call->request_,
                                       &call->response_writer_, cq_.get(), cq_.get(),
                                       call);
    return call;
  }

 private:
  /// The gRPC-generated `AsyncService`.
  AsyncService &service_;

  /// Pointer to the `AsyncService::RequestMethod` function.
  RequestCallFunction<GrpcService, Request, Reply> request_call_function_;

  /// The service handler that handles the request.
  ServiceHandler &service_handler_;

  /// Pointer to the service handler function.
  HandleRequestFunction<ServiceHandler, Request, Reply> handle_request_function_;

  /// The `CompletionQueue`.
  const std::unique_ptr<grpc::ServerCompletionQueue> &cq_;

  /// The event loop.
  boost::asio::io_service &io_service_;
};

}  // namespace rpc
}  // namespace ray

#endif<|MERGE_RESOLUTION|>--- conflicted
+++ resolved
@@ -126,9 +126,6 @@
   void SetState(const ServerCallState &new_state) override { state_ = new_state; }
 
   void HandleRequest() override {
-<<<<<<< HEAD
-    io_service_.post([this] { HandleRequestImpl(); });
-=======
     if (!io_service_.stopped()) {
       io_service_.post([this] { HandleRequestImpl(); });
     } else {
@@ -137,7 +134,6 @@
       RAY_LOG(DEBUG) << "Handle service has been closed.";
       SendReply(Status::Invalid("HandleServiceClosed"));
     }
->>>>>>> 8271ece8
   }
 
   void HandleRequestImpl() {
