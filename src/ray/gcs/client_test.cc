--- conflicted
+++ resolved
@@ -84,13 +84,6 @@
   TestGcsWithChainAsio() : TestGcsWithAsio(gcs::CommandType::kChain){};
 };
 
-<<<<<<< HEAD
-void TestTableLookup(const DriverID &driver_id,
-                     std::shared_ptr<gcs::AsyncGcsClient> client) {
-  TaskID task_id = TaskID::FromRandom();
-  auto data = std::make_shared<TaskTableData>();
-  data->set_task("123");
-=======
 /// A helper function that creates a GCS `TaskTableData` object.
 std::shared_ptr<TaskTableData> CreateTaskTableData(const TaskID &task_id,
                                                    uint64_t num_returns = 0) {
@@ -112,28 +105,19 @@
 void TestTableLookup(const JobID &job_id, std::shared_ptr<gcs::AsyncGcsClient> client) {
   const auto task_id = TaskID::FromRandom();
   const auto data = CreateTaskTableData(task_id);
->>>>>>> 8271ece8
 
   // Check that we added the correct task.
   auto add_callback = [task_id, data](gcs::AsyncGcsClient *client, const TaskID &id,
                                       const TaskTableData &d) {
     ASSERT_EQ(id, task_id);
-<<<<<<< HEAD
-    ASSERT_EQ(data->task(), d.task());
-=======
     ASSERT_TRUE(TaskTableDataEqual(*data, d));
->>>>>>> 8271ece8
   };
 
   // Check that the lookup returns the added task.
   auto lookup_callback = [task_id, data](gcs::AsyncGcsClient *client, const TaskID &id,
                                          const TaskTableData &d) {
     ASSERT_EQ(id, task_id);
-<<<<<<< HEAD
-    ASSERT_EQ(data->task(), d.task());
-=======
     ASSERT_TRUE(TaskTableDataEqual(*data, d));
->>>>>>> 8271ece8
     test->Stop();
   };
 
@@ -362,11 +346,7 @@
 }
 
 void TestDeleteKeysFromLog(
-<<<<<<< HEAD
-    const DriverID &driver_id, std::shared_ptr<gcs::AsyncGcsClient> client,
-=======
     const JobID &job_id, std::shared_ptr<gcs::AsyncGcsClient> client,
->>>>>>> 8271ece8
     std::vector<std::shared_ptr<TaskReconstructionData>> &data_vector) {
   std::vector<TaskID> ids;
   TaskID task_id;
@@ -425,11 +405,7 @@
     auto add_callback = [task_id, data](gcs::AsyncGcsClient *client, const TaskID &id,
                                         const TaskTableData &d) {
       ASSERT_EQ(id, task_id);
-<<<<<<< HEAD
-      ASSERT_EQ(data->task(), d.task());
-=======
       ASSERT_TRUE(TaskTableDataEqual(*data, d));
->>>>>>> 8271ece8
       test->IncrementNumCallbacks();
     };
     RAY_CHECK_OK(client->raylet_task_table().Add(job_id, task_id, data, add_callback));
@@ -544,13 +520,7 @@
   std::vector<std::shared_ptr<TaskTableData>> task_vector;
   auto AppendTaskData = [&task_vector](size_t add_count) {
     for (size_t i = 0; i < add_count; ++i) {
-<<<<<<< HEAD
-      auto task_data = std::make_shared<TaskTableData>();
-      task_data->set_task(ObjectID::FromRandom().Hex());
-      task_vector.push_back(task_data);
-=======
       task_vector.push_back(CreateTaskTableData(TaskID::FromRandom()));
->>>>>>> 8271ece8
     }
   };
   AppendTaskData(1);
@@ -600,39 +570,22 @@
 
 TEST_F(TestGcsWithAsio, TestDeleteKey) {
   test = this;
-<<<<<<< HEAD
-  TestDeleteKeys(driver_id_, client_);
-}
-
-void TestLogSubscribeAll(const DriverID &driver_id,
-=======
   TestDeleteKeys(job_id_, client_);
 }
 
 void TestLogSubscribeAll(const JobID &job_id,
->>>>>>> 8271ece8
                          std::shared_ptr<gcs::AsyncGcsClient> client) {
   std::vector<JobID> job_ids;
   for (int i = 0; i < 3; i++) {
     job_ids.emplace_back(NextJobID());
   }
   // Callback for a notification.
-<<<<<<< HEAD
-  auto notification_callback = [driver_ids](gcs::AsyncGcsClient *client,
-                                            const DriverID &id,
-                                            const std::vector<DriverTableData> data) {
-    ASSERT_EQ(id, driver_ids[test->NumCallbacks()]);
-    // Check that we get notifications in the same order as the writes.
-    for (const auto &entry : data) {
-      ASSERT_EQ(entry.driver_id(), driver_ids[test->NumCallbacks()].Binary());
-=======
   auto notification_callback = [job_ids](gcs::AsyncGcsClient *client, const JobID &id,
                                          const std::vector<JobTableData> data) {
     ASSERT_EQ(id, job_ids[test->NumCallbacks()]);
     // Check that we get notifications in the same order as the writes.
     for (const auto &entry : data) {
       ASSERT_EQ(entry.job_id(), job_ids[test->NumCallbacks()].Binary());
->>>>>>> 8271ece8
       test->IncrementNumCallbacks();
     }
     if (test->NumCallbacks() == job_ids.size()) {
@@ -756,15 +709,6 @@
 
   // The callback for a notification from the table. This should only be
   // received for keys that we requested notifications for.
-<<<<<<< HEAD
-  auto notification_callback = [task_id2, task_specs2](gcs::AsyncGcsClient *client,
-                                                       const TaskID &id,
-                                                       const TaskTableData &data) {
-    // Check that we only get notifications for the requested key.
-    ASSERT_EQ(id, task_id2);
-    // Check that we get notifications in the same order as the writes.
-    ASSERT_EQ(data.task(), task_specs2[test->NumCallbacks()]);
-=======
   auto notification_callback = [task_id2, num_modifications](gcs::AsyncGcsClient *client,
                                                              const TaskID &id,
                                                              const TaskTableData &data) {
@@ -773,7 +717,6 @@
     // Check that we get notifications in the same order as the writes.
     ASSERT_TRUE(
         TaskTableDataEqual(data, *CreateTaskTableData(task_id2, test->NumCallbacks())));
->>>>>>> 8271ece8
     test->IncrementNumCallbacks();
     if (test->NumCallbacks() == num_modifications) {
       test->Stop();
@@ -799,17 +742,6 @@
         job_id, task_id2, client->client_table().GetLocalClientId()));
     // Write both keys. We should only receive notifications for the key that
     // we requested them for.
-<<<<<<< HEAD
-    for (const auto &task_spec : task_specs1) {
-      auto data = std::make_shared<TaskTableData>();
-      data->set_task(task_spec);
-      RAY_CHECK_OK(client->raylet_task_table().Add(driver_id, task_id1, data, nullptr));
-    }
-    for (const auto &task_spec : task_specs2) {
-      auto data = std::make_shared<TaskTableData>();
-      data->set_task(task_spec);
-      RAY_CHECK_OK(client->raylet_task_table().Add(driver_id, task_id2, data, nullptr));
-=======
     for (uint64_t i = 0; i < num_modifications; i++) {
       auto data = CreateTaskTableData(task_id1, i);
       RAY_CHECK_OK(client->raylet_task_table().Add(job_id, task_id1, data, nullptr));
@@ -817,7 +749,6 @@
     for (uint64_t i = 0; i < num_modifications; i++) {
       auto data = CreateTaskTableData(task_id2, i);
       RAY_CHECK_OK(client->raylet_task_table().Add(job_id, task_id2, data, nullptr));
->>>>>>> 8271ece8
     }
   };
 
@@ -845,26 +776,6 @@
 void TestLogSubscribeId(const JobID &job_id,
                         std::shared_ptr<gcs::AsyncGcsClient> client) {
   // Add a log entry.
-<<<<<<< HEAD
-  DriverID driver_id1 = DriverID::FromRandom();
-  std::vector<std::string> driver_ids1 = {"abc", "def", "ghi"};
-  auto data1 = std::make_shared<DriverTableData>();
-  data1->set_driver_id(driver_ids1[0]);
-  RAY_CHECK_OK(client->driver_table().Append(driver_id, driver_id1, data1, nullptr));
-
-  // Add a log entry at a second key.
-  DriverID driver_id2 = DriverID::FromRandom();
-  std::vector<std::string> driver_ids2 = {"jkl", "mno", "pqr"};
-  auto data2 = std::make_shared<DriverTableData>();
-  data2->set_driver_id(driver_ids2[0]);
-  RAY_CHECK_OK(client->driver_table().Append(driver_id, driver_id2, data2, nullptr));
-
-  // The callback for a notification from the table. This should only be
-  // received for keys that we requested notifications for.
-  auto notification_callback = [driver_id2, driver_ids2](
-                                   gcs::AsyncGcsClient *client, const UniqueID &id,
-                                   const std::vector<DriverTableData> &data) {
-=======
   JobID job_id1 = NextJobID();
   std::vector<std::string> job_ids1 = {"abc", "def", "ghi"};
   auto data1 = std::make_shared<JobTableData>();
@@ -883,16 +794,11 @@
   auto notification_callback = [job_id2, job_ids2](
                                    gcs::AsyncGcsClient *client, const JobID &id,
                                    const std::vector<JobTableData> &data) {
->>>>>>> 8271ece8
     // Check that we only get notifications for the requested key.
     ASSERT_EQ(id, job_id2);
     // Check that we get notifications in the same order as the writes.
     for (const auto &entry : data) {
-<<<<<<< HEAD
-      ASSERT_EQ(entry.driver_id(), driver_ids2[test->NumCallbacks()]);
-=======
       ASSERT_EQ(entry.job_id(), job_ids2[test->NumCallbacks()]);
->>>>>>> 8271ece8
       test->IncrementNumCallbacks();
     }
     if (test->NumCallbacks() == job_ids2.size()) {
@@ -909,19 +815,6 @@
         job_id, job_id2, client->client_table().GetLocalClientId()));
     // Write both keys. We should only receive notifications for the key that
     // we requested them for.
-<<<<<<< HEAD
-    auto remaining = std::vector<std::string>(++driver_ids1.begin(), driver_ids1.end());
-    for (const auto &driver_id_it : remaining) {
-      auto data = std::make_shared<DriverTableData>();
-      data->set_driver_id(driver_id_it);
-      RAY_CHECK_OK(client->driver_table().Append(driver_id, driver_id1, data, nullptr));
-    }
-    remaining = std::vector<std::string>(++driver_ids2.begin(), driver_ids2.end());
-    for (const auto &driver_id_it : remaining) {
-      auto data = std::make_shared<DriverTableData>();
-      data->set_driver_id(driver_id_it);
-      RAY_CHECK_OK(client->driver_table().Append(driver_id, driver_id2, data, nullptr));
-=======
     auto remaining = std::vector<std::string>(++job_ids1.begin(), job_ids1.end());
     for (const auto &job_id_it : remaining) {
       auto data = std::make_shared<JobTableData>();
@@ -933,7 +826,6 @@
       auto data = std::make_shared<JobTableData>();
       data->set_job_id(job_id_it);
       RAY_CHECK_OK(client->job_table().Append(job_id, job_id2, data, nullptr));
->>>>>>> 8271ece8
     }
   };
 
@@ -962,22 +854,14 @@
   std::vector<std::string> managers1 = {"abc", "def", "ghi"};
   auto data1 = std::make_shared<ObjectTableData>();
   data1->set_manager(managers1[0]);
-<<<<<<< HEAD
-  RAY_CHECK_OK(client->object_table().Add(driver_id, object_id1, data1, nullptr));
-=======
   RAY_CHECK_OK(client->object_table().Add(job_id, object_id1, data1, nullptr));
->>>>>>> 8271ece8
 
   // Add a set entry at a second key.
   ObjectID object_id2 = ObjectID::FromRandom();
   std::vector<std::string> managers2 = {"jkl", "mno", "pqr"};
   auto data2 = std::make_shared<ObjectTableData>();
   data2->set_manager(managers2[0]);
-<<<<<<< HEAD
-  RAY_CHECK_OK(client->object_table().Add(driver_id, object_id2, data2, nullptr));
-=======
   RAY_CHECK_OK(client->object_table().Add(job_id, object_id2, data2, nullptr));
->>>>>>> 8271ece8
 
   // The callback for a notification from the table. This should only be
   // received for keys that we requested notifications for.
@@ -1011,21 +895,13 @@
     for (const auto &manager : remaining) {
       auto data = std::make_shared<ObjectTableData>();
       data->set_manager(manager);
-<<<<<<< HEAD
-      RAY_CHECK_OK(client->object_table().Add(driver_id, object_id1, data, nullptr));
-=======
       RAY_CHECK_OK(client->object_table().Add(job_id, object_id1, data, nullptr));
->>>>>>> 8271ece8
     }
     remaining = std::vector<std::string>(++managers2.begin(), managers2.end());
     for (const auto &manager : remaining) {
       auto data = std::make_shared<ObjectTableData>();
       data->set_manager(manager);
-<<<<<<< HEAD
-      RAY_CHECK_OK(client->object_table().Add(driver_id, object_id2, data, nullptr));
-=======
       RAY_CHECK_OK(client->object_table().Add(job_id, object_id2, data, nullptr));
->>>>>>> 8271ece8
     }
   };
 
@@ -1050,18 +926,10 @@
 void TestTableSubscribeCancel(const JobID &job_id,
                               std::shared_ptr<gcs::AsyncGcsClient> client) {
   // Add a table entry.
-<<<<<<< HEAD
-  TaskID task_id = TaskID::FromRandom();
-  std::vector<std::string> task_specs = {"jkl", "mno", "pqr"};
-  auto data = std::make_shared<TaskTableData>();
-  data->set_task(task_specs[0]);
-  RAY_CHECK_OK(client->raylet_task_table().Add(driver_id, task_id, data, nullptr));
-=======
   const auto task_id = TaskID::FromRandom();
   const int num_modifications = 3;
   const auto data = CreateTaskTableData(task_id, 0);
   RAY_CHECK_OK(client->raylet_task_table().Add(job_id, task_id, data, nullptr));
->>>>>>> 8271ece8
 
   // The failure callback should not be called since all keys are non-empty
   // when notifications are requested.
@@ -1071,28 +939,16 @@
 
   // The callback for a notification from the table. This should only be
   // received for keys that we requested notifications for.
-<<<<<<< HEAD
-  auto notification_callback = [task_id, task_specs](gcs::AsyncGcsClient *client,
-                                                     const TaskID &id,
-                                                     const TaskTableData &data) {
-=======
   auto notification_callback = [task_id](gcs::AsyncGcsClient *client, const TaskID &id,
                                          const TaskTableData &data) {
->>>>>>> 8271ece8
     ASSERT_EQ(id, task_id);
     // Check that we only get notifications for the first and last writes,
     // since notifications are canceled in between.
     if (test->NumCallbacks() == 0) {
-<<<<<<< HEAD
-      ASSERT_EQ(data.task(), task_specs.front());
-    } else {
-      ASSERT_EQ(data.task(), task_specs.back());
-=======
       ASSERT_TRUE(TaskTableDataEqual(data, *CreateTaskTableData(task_id, 0)));
     } else {
       ASSERT_TRUE(
           TaskTableDataEqual(data, *CreateTaskTableData(task_id, num_modifications - 1)));
->>>>>>> 8271ece8
     }
     test->IncrementNumCallbacks();
     if (test->NumCallbacks() == num_modifications - 1) {
@@ -1111,17 +967,9 @@
         job_id, task_id, client->client_table().GetLocalClientId()));
     // Write to the key. Since we canceled notifications, we should not receive
     // a notification for these writes.
-<<<<<<< HEAD
-    auto remaining = std::vector<std::string>(++task_specs.begin(), task_specs.end());
-    for (const auto &task_spec : remaining) {
-      auto data = std::make_shared<TaskTableData>();
-      data->set_task(task_spec);
-      RAY_CHECK_OK(client->raylet_task_table().Add(driver_id, task_id, data, nullptr));
-=======
     for (uint64_t i = 1; i < num_modifications; i++) {
       auto data = CreateTaskTableData(task_id, i);
       RAY_CHECK_OK(client->raylet_task_table().Add(job_id, task_id, data, nullptr));
->>>>>>> 8271ece8
     }
     // Request notifications again. We should receive a notification for the
     // current value at the key.
@@ -1150,20 +998,6 @@
 void TestLogSubscribeCancel(const JobID &job_id,
                             std::shared_ptr<gcs::AsyncGcsClient> client) {
   // Add a log entry.
-<<<<<<< HEAD
-  DriverID random_driver_id = DriverID::FromRandom();
-  std::vector<std::string> driver_ids = {"jkl", "mno", "pqr"};
-  auto data = std::make_shared<DriverTableData>();
-  data->set_driver_id(driver_ids[0]);
-  RAY_CHECK_OK(client->driver_table().Append(driver_id, random_driver_id, data, nullptr));
-
-  // The callback for a notification from the object table. This should only be
-  // received for the object that we requested notifications for.
-  auto notification_callback = [random_driver_id, driver_ids](
-                                   gcs::AsyncGcsClient *client, const UniqueID &id,
-                                   const std::vector<DriverTableData> &data) {
-    ASSERT_EQ(id, random_driver_id);
-=======
   JobID random_job_id = NextJobID();
   std::vector<std::string> job_ids = {"jkl", "mno", "pqr"};
   auto data = std::make_shared<JobTableData>();
@@ -1176,18 +1010,13 @@
                                    gcs::AsyncGcsClient *client, const JobID &id,
                                    const std::vector<JobTableData> &data) {
     ASSERT_EQ(id, random_job_id);
->>>>>>> 8271ece8
     // Check that we get a duplicate notification for the first write. We get a
     // duplicate notification because the log is append-only and notifications
     // are canceled after the first write, then requested again.
     auto job_ids_copy = job_ids;
     job_ids_copy.insert(job_ids_copy.begin(), job_ids_copy.front());
     for (const auto &entry : data) {
-<<<<<<< HEAD
-      ASSERT_EQ(entry.driver_id(), driver_ids_copy[test->NumCallbacks()]);
-=======
       ASSERT_EQ(entry.job_id(), job_ids_copy[test->NumCallbacks()]);
->>>>>>> 8271ece8
       test->IncrementNumCallbacks();
     }
     if (test->NumCallbacks() == job_ids_copy.size()) {
@@ -1207,20 +1036,11 @@
         job_id, random_job_id, client->client_table().GetLocalClientId()));
     // Append to the key. Since we canceled notifications, we should not
     // receive a notification for these writes.
-<<<<<<< HEAD
-    auto remaining = std::vector<std::string>(++driver_ids.begin(), driver_ids.end());
-    for (const auto &remaining_driver_id : remaining) {
-      auto data = std::make_shared<DriverTableData>();
-      data->set_driver_id(remaining_driver_id);
-      RAY_CHECK_OK(
-          client->driver_table().Append(driver_id, random_driver_id, data, nullptr));
-=======
     auto remaining = std::vector<std::string>(++job_ids.begin(), job_ids.end());
     for (const auto &remaining_job_id : remaining) {
       auto data = std::make_shared<JobTableData>();
       data->set_job_id(remaining_job_id);
       RAY_CHECK_OK(client->job_table().Append(job_id, random_job_id, data, nullptr));
->>>>>>> 8271ece8
     }
     // Request notifications again. We should receive a notification for the
     // current values at the key.
@@ -1254,11 +1074,7 @@
   std::vector<std::string> managers = {"jkl", "mno", "pqr"};
   auto data = std::make_shared<ObjectTableData>();
   data->set_manager(managers[0]);
-<<<<<<< HEAD
-  RAY_CHECK_OK(client->object_table().Add(driver_id, object_id, data, nullptr));
-=======
   RAY_CHECK_OK(client->object_table().Add(job_id, object_id, data, nullptr));
->>>>>>> 8271ece8
 
   // The callback for a notification from the object table. This should only be
   // received for the object that we requested notifications for.
@@ -1306,11 +1122,7 @@
     for (const auto &manager : remaining) {
       auto data = std::make_shared<ObjectTableData>();
       data->set_manager(manager);
-<<<<<<< HEAD
-      RAY_CHECK_OK(client->object_table().Add(driver_id, object_id, data, nullptr));
-=======
       RAY_CHECK_OK(client->object_table().Add(job_id, object_id, data, nullptr));
->>>>>>> 8271ece8
     }
     // Request notifications again. We should receive a notification for the
     // current values at the key.
@@ -1343,20 +1155,12 @@
   ASSERT_EQ(client_id, added_id);
   ASSERT_EQ(ClientID::FromBinary(data.client_id()), added_id);
   ASSERT_EQ(ClientID::FromBinary(data.client_id()), added_id);
-<<<<<<< HEAD
-  ASSERT_EQ(data.entry_type() == ClientTableData::INSERTION, is_insertion);
-=======
   ASSERT_EQ(data.is_insertion(), is_insertion);
->>>>>>> 8271ece8
 
   ClientTableData cached_client;
   client->client_table().GetClient(added_id, cached_client);
   ASSERT_EQ(ClientID::FromBinary(cached_client.client_id()), added_id);
-<<<<<<< HEAD
-  ASSERT_EQ(cached_client.entry_type() == ClientTableData::INSERTION, is_insertion);
-=======
   ASSERT_EQ(cached_client.is_insertion(), is_insertion);
->>>>>>> 8271ece8
 }
 
 void TestClientTableConnect(const JobID &job_id,
@@ -1475,15 +1279,6 @@
   const int expected_count = 14;
   ClientID client_id = ClientID::FromRandom();
   // Prepare the first resource map: data_map1.
-<<<<<<< HEAD
-  auto cpu_data = std::make_shared<RayResource>();
-  cpu_data->set_resource_name("CPU");
-  cpu_data->set_resource_capacity(100);
-  auto gpu_data = std::make_shared<RayResource>();
-  gpu_data->set_resource_name("GPU");
-  gpu_data->set_resource_capacity(2);
-=======
->>>>>>> 8271ece8
   DynamicResourceTable::DataMap data_map1;
   auto cpu_data = std::make_shared<ResourceTableData>();
   cpu_data->set_resource_capacity(100);
@@ -1493,18 +1288,6 @@
   data_map1.emplace("GPU", gpu_data);
   // Prepare the second resource map: data_map2 which decreases CPU,
   // increases GPU and add a new CUSTOM compared to data_map1.
-<<<<<<< HEAD
-  auto data_cpu = std::make_shared<RayResource>();
-  data_cpu->set_resource_name("CPU");
-  data_cpu->set_resource_capacity(50);
-  auto data_gpu = std::make_shared<RayResource>();
-  data_gpu->set_resource_name("GPU");
-  data_gpu->set_resource_capacity(10);
-  auto data_custom = std::make_shared<RayResource>();
-  data_custom->set_resource_name("CUSTOM");
-  data_custom->set_resource_capacity(2);
-=======
->>>>>>> 8271ece8
   DynamicResourceTable::DataMap data_map2;
   auto data_cpu = std::make_shared<ResourceTableData>();
   data_cpu->set_resource_capacity(50);
@@ -1523,10 +1306,6 @@
     for (const auto &data : data1) {
       auto iter = data2.find(data.first);
       ASSERT_TRUE(iter != data2.end());
-<<<<<<< HEAD
-      ASSERT_EQ(iter->second->resource_name(), data.second->resource_name());
-=======
->>>>>>> 8271ece8
       ASSERT_EQ(iter->second->resource_capacity(), data.second->resource_capacity());
     }
   };
