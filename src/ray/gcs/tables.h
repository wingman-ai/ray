#ifndef RAY_GCS_TABLES_H
#define RAY_GCS_TABLES_H

#include <map>
#include <string>
#include <unordered_map>
#include <unordered_set>

#include "ray/common/constants.h"
#include "ray/common/id.h"
#include "ray/common/status.h"
#include "ray/util/logging.h"

#include "ray/gcs/redis_context.h"
#include "ray/protobuf/gcs.pb.h"

struct redisAsyncContext;

namespace ray {

namespace gcs {

using rpc::ActorCheckpointData;
using rpc::ActorCheckpointIdData;
using rpc::ActorTableData;
using rpc::ClientTableData;
<<<<<<< HEAD
using rpc::DriverTableData;
=======
>>>>>>> 8271ece8
using rpc::ErrorTableData;
using rpc::GcsChangeMode;
using rpc::GcsEntry;
using rpc::HeartbeatBatchTableData;
using rpc::HeartbeatTableData;
<<<<<<< HEAD
using rpc::ObjectTableData;
using rpc::ProfileTableData;
using rpc::RayResource;
=======
using rpc::JobTableData;
using rpc::ObjectTableData;
using rpc::ProfileTableData;
using rpc::ResourceTableData;
>>>>>>> 8271ece8
using rpc::TablePrefix;
using rpc::TablePubsub;
using rpc::TaskLeaseData;
using rpc::TaskReconstructionData;
using rpc::TaskTableData;

class RedisContext;

class AsyncGcsClient;

/// Specifies whether commands issued to a table should be regular or chain-replicated
/// (when available).
enum class CommandType { kRegular, kChain };

/// \class PubsubInterface
///
/// The interface for a pubsub storage system. The client of a storage system
/// that implements this interface can request and cancel notifications for
/// specific keys.
template <typename ID>
class PubsubInterface {
 public:
  virtual Status RequestNotifications(const JobID &job_id, const ID &id,
                                      const ClientID &client_id) = 0;
  virtual Status CancelNotifications(const JobID &job_id, const ID &id,
                                     const ClientID &client_id) = 0;
  virtual ~PubsubInterface(){};
};

template <typename ID, typename Data>
class LogInterface {
 public:
  using WriteCallback =
      std::function<void(AsyncGcsClient *client, const ID &id, const Data &data)>;
<<<<<<< HEAD
  virtual Status Append(const DriverID &driver_id, const ID &id,
                        std::shared_ptr<Data> &data, const WriteCallback &done) = 0;
  virtual Status AppendAt(const DriverID &driver_id, const ID &task_id,
                          std::shared_ptr<Data> &data, const WriteCallback &done,
=======
  virtual Status Append(const JobID &job_id, const ID &id,
                        const std::shared_ptr<Data> &data, const WriteCallback &done) = 0;
  virtual Status AppendAt(const JobID &job_id, const ID &task_id,
                          const std::shared_ptr<Data> &data, const WriteCallback &done,
>>>>>>> 8271ece8
                          const WriteCallback &failure, int log_length) = 0;
  virtual ~LogInterface(){};
};

/// \class Log
///
/// A GCS table where every entry is an append-only log. This class is not
/// meant to be used directly. All log classes should derive from this class
/// and override the prefix_ member with a unique prefix for that log, and the
/// pubsub_channel_ member if pubsub is required.
///
/// Example tables backed by Log:
///   ClientTable: Stores a log of which GCS clients have been added or deleted
///                from the system.
template <typename ID, typename Data>
class Log : public LogInterface<ID, Data>, virtual public PubsubInterface<ID> {
 public:
  using Callback = std::function<void(AsyncGcsClient *client, const ID &id,
                                      const std::vector<Data> &data)>;
  using NotificationCallback =
      std::function<void(AsyncGcsClient *client, const ID &id,
                         const GcsChangeMode change_mode, const std::vector<Data> &data)>;
  /// The callback to call when a write to a key succeeds.
  using WriteCallback = typename LogInterface<ID, Data>::WriteCallback;
  /// The callback to call when a SUBSCRIBE call completes and we are ready to
  /// request and receive notifications.
  using SubscriptionCallback = std::function<void(AsyncGcsClient *client)>;

  struct CallbackData {
    ID id;
    std::shared_ptr<Data> data;
    Callback callback;
    // An optional callback to call for subscription operations, where the
    // first message is a notification of subscription success.
    SubscriptionCallback subscription_callback;
    Log<ID, Data> *log;
    AsyncGcsClient *client;
  };

  Log(const std::vector<std::shared_ptr<RedisContext>> &contexts, AsyncGcsClient *client)
      : shard_contexts_(contexts),
        client_(client),
        pubsub_channel_(TablePubsub::NO_PUBLISH),
        prefix_(TablePrefix::UNUSED),
        subscribe_callback_index_(-1){};

  /// Append a log entry to a key.
  ///
  /// \param job_id The ID of the job.
  /// \param id The ID of the data that is added to the GCS.
  /// \param data Data to append to the log. TODO(rkn): This can be made const,
  /// right?
  /// \param done Callback that is called once the data has been written to the
  /// GCS.
  /// \return Status
<<<<<<< HEAD
  Status Append(const DriverID &driver_id, const ID &id, std::shared_ptr<Data> &data,
=======
  Status Append(const JobID &job_id, const ID &id, const std::shared_ptr<Data> &data,
>>>>>>> 8271ece8
                const WriteCallback &done);

  /// Append a log entry to a key if and only if the log has the given number
  /// of entries.
  ///
  /// \param job_id The ID of the job.
  /// \param id The ID of the data that is added to the GCS.
  /// \param data Data to append to the log.
  /// \param done Callback that is called if the data was appended to the log.
  /// \param failure Callback that is called if the data was not appended to
  /// the log because the log length did not match the given `log_length`.
  /// \param log_length The number of entries that the log must have for the
  /// append to succeed.
  /// \return Status
<<<<<<< HEAD
  Status AppendAt(const DriverID &driver_id, const ID &id, std::shared_ptr<Data> &data,
=======
  Status AppendAt(const JobID &job_id, const ID &id, const std::shared_ptr<Data> &data,
>>>>>>> 8271ece8
                  const WriteCallback &done, const WriteCallback &failure,
                  int log_length);

  /// Lookup the log values at a key asynchronously.
  ///
  /// \param job_id The ID of the job.
  /// \param id The ID of the data that is looked up in the GCS.
  /// \param lookup Callback that is called after lookup. If the callback is
  /// called with an empty vector, then there was no data at the key.
  /// \return Status
  Status Lookup(const JobID &job_id, const ID &id, const Callback &lookup);
  /// Subscribe to any Append operations to this table. The caller may choose
  /// requests notifications for. This may only be called once per Log
  ///
  /// \param job_id The ID of the job.
  /// \param client_id The type of update to listen to. If this is nil, then a
  /// message for each Add to the table will be received. Else, only
  /// messages for the given client will be received. In the latter
  /// case, the client may request notifications on specific keys in the
  /// table via `RequestNotifications`.
  /// \param subscribe Callback that is called on each received message. If the
  /// callback is called with an empty vector, then there was no data at the key.
  /// \param done Callback that is called when subscription is complete and we
  /// are ready to receive messages.
  /// \return Status
  Status Subscribe(const JobID &job_id, const ClientID &client_id,
                   const Callback &subscribe, const SubscriptionCallback &done);

  /// Request notifications about a key in this table.
  ///
  /// The notifications will be returned via the subscribe callback that was
  /// registered by `Subscribe`.  An initial notification will be returned for
  /// the current values at the key, if any, and a subsequent notification will
  /// be published for every following `Append` to the key. Before
  /// notifications can be requested, the caller must first call `Subscribe`,
  /// with the same `client_id`.
  ///
  /// \param job_id The ID of the job.
  /// \param id The ID of the key to request notifications for.
  /// \param client_id The client who is requesting notifications. Before
  /// notifications can be requested, a call to `Subscribe` to this
  /// table with the same `client_id` must complete successfully.
  /// \return Status
  Status RequestNotifications(const JobID &job_id, const ID &id,
                              const ClientID &client_id);

  /// Cancel notifications about a key in this table.
  ///
  /// \param job_id The ID of the job.
  /// \param id The ID of the key to request notifications for.
  /// \param client_id The client who originally requested notifications.
  /// \return Status
  Status CancelNotifications(const JobID &job_id, const ID &id,
                             const ClientID &client_id);

  /// Delete an entire key from redis.
  ///
  /// \param job_id The ID of the job.
  /// \param id The ID of the data to delete from the GCS.
  /// \return Void.
  void Delete(const JobID &job_id, const ID &id);

  /// Delete several keys from redis.
  ///
  /// \param job_id The ID of the job.
  /// \param ids The vector of IDs to delete from the GCS.
  /// \return Void.
  void Delete(const JobID &job_id, const std::vector<ID> &ids);

  /// Returns debug string for class.
  ///
  /// \return string.
  std::string DebugString() const;

 protected:
  std::shared_ptr<RedisContext> GetRedisContext(const ID &id) {
    static std::hash<ID> index;
    return shard_contexts_[index(id) % shard_contexts_.size()];
  }

  /// Subscribe to any modifications to the key. The caller may choose
  /// to subscribe to all modifications, or to subscribe only to keys that it
  /// requests notifications for. This may only be called once per Log
  /// instance. This function is different from public version due to
  /// an additional parameter change_mode in NotificationCallback. Therefore this
  /// function supports notifications of remove operations.
  ///
  /// \param job_id The ID of the job.
  /// \param client_id The type of update to listen to. If this is nil, then a
  /// message for each Add to the table will be received. Else, only
  /// messages for the given client will be received. In the latter
  /// case, the client may request notifications on specific keys in the
  /// table via `RequestNotifications`.
  /// \param subscribe Callback that is called on each received message. If the
  /// callback is called with an empty vector, then there was no data at the key.
  /// \param done Callback that is called when subscription is complete and we
  /// are ready to receive messages.
  /// \return Status
  Status Subscribe(const JobID &job_id, const ClientID &client_id,
                   const NotificationCallback &subscribe,
                   const SubscriptionCallback &done);

  /// The connection to the GCS.
  std::vector<std::shared_ptr<RedisContext>> shard_contexts_;
  /// The GCS client.
  AsyncGcsClient *client_;
  /// The pubsub channel to subscribe to for notifications about keys in this
  /// table. If no notifications are required, this should be set to
  /// TablePubsub_NO_PUBLISH. If notifications are required, then this must be
  /// unique across all instances of Log.
  TablePubsub pubsub_channel_;
  /// The prefix to use for keys in this table. This must be unique across all
  /// instances of Log.
  TablePrefix prefix_;
  /// The index in the RedisCallbackManager for the callback that is called
  /// when we receive notifications. This is >= 0 iff we have subscribed to the
  /// table, otherwise -1.
  int64_t subscribe_callback_index_;

  /// Commands to a GCS table can either be regular (default) or chain-replicated.
  CommandType command_type_ = CommandType::kRegular;

  int64_t num_appends_ = 0;
  int64_t num_lookups_ = 0;
};

template <typename ID, typename Data>
class TableInterface {
 public:
  using WriteCallback = typename Log<ID, Data>::WriteCallback;
<<<<<<< HEAD
  virtual Status Add(const DriverID &driver_id, const ID &task_id,
                     std::shared_ptr<Data> &data, const WriteCallback &done) = 0;
=======
  virtual Status Add(const JobID &job_id, const ID &task_id,
                     const std::shared_ptr<Data> &data, const WriteCallback &done) = 0;
>>>>>>> 8271ece8
  virtual ~TableInterface(){};
};

/// \class Table
///
/// A GCS table where every entry is a single data item. This class is not
/// meant to be used directly. All table classes should derive from this class
/// and override the prefix_ member with a unique prefix for that table, and
/// the pubsub_channel_ member if pubsub is required.
///
/// Example tables backed by Log:
///   TaskTable: Stores Task metadata needed for executing the task.
template <typename ID, typename Data>
class Table : private Log<ID, Data>,
              public TableInterface<ID, Data>,
              virtual public PubsubInterface<ID> {
 public:
  using Callback =
      std::function<void(AsyncGcsClient *client, const ID &id, const Data &data)>;
  using WriteCallback = typename Log<ID, Data>::WriteCallback;
  /// The callback to call when a Lookup call returns an empty entry.
  using FailureCallback = std::function<void(AsyncGcsClient *client, const ID &id)>;
  /// The callback to call when a Subscribe call completes and we are ready to
  /// request and receive notifications.
  using SubscriptionCallback = typename Log<ID, Data>::SubscriptionCallback;

  Table(const std::vector<std::shared_ptr<RedisContext>> &contexts,
        AsyncGcsClient *client)
      : Log<ID, Data>(contexts, client) {}

  using Log<ID, Data>::RequestNotifications;
  using Log<ID, Data>::CancelNotifications;

  /// Add an entry to the table. This overwrites any existing data at the key.
  ///
  /// \param job_id The ID of the job.
  /// \param id The ID of the data that is added to the GCS.
  /// \param data Data that is added to the GCS.
  /// \param done Callback that is called once the data has been written to the
  /// GCS.
  /// \return Status
<<<<<<< HEAD
  Status Add(const DriverID &driver_id, const ID &id, std::shared_ptr<Data> &data,
=======
  Status Add(const JobID &job_id, const ID &id, const std::shared_ptr<Data> &data,
>>>>>>> 8271ece8
             const WriteCallback &done);

  /// Lookup an entry asynchronously.
  ///
  /// \param job_id The ID of the job.
  /// \param id The ID of the data that is looked up in the GCS.
  /// \param lookup Callback that is called after lookup if there was data the
  /// key.
  /// \param failure Callback that is called after lookup if there was no data
  /// at the key.
  /// \return Status
  Status Lookup(const JobID &job_id, const ID &id, const Callback &lookup,
                const FailureCallback &failure);

  /// Subscribe to any Add operations to this table. The caller may choose to
  /// subscribe to all Adds, or to subscribe only to keys that it requests
  /// notifications for. This may only be called once per Table instance.
  ///
  /// \param job_id The ID of the job.
  /// \param client_id The type of update to listen to. If this is nil, then a
  /// message for each Add to the table will be received. Else, only
  /// messages for the given client will be received. In the latter
  /// case, the client may request notifications on specific keys in the
  /// table via `RequestNotifications`.
  /// \param subscribe Callback that is called on each received message. If the
  /// callback is called with an empty vector, then there was no data at the key.
  /// \param failure Callback that is called if the key is empty at the time
  /// that notifications are requested.
  /// \param done Callback that is called when subscription is complete and we
  /// are ready to receive messages.
  /// \return Status
  Status Subscribe(const JobID &job_id, const ClientID &client_id,
                   const Callback &subscribe, const FailureCallback &failure,
                   const SubscriptionCallback &done);

  void Delete(const JobID &job_id, const ID &id) { Log<ID, Data>::Delete(job_id, id); }

  void Delete(const JobID &job_id, const std::vector<ID> &ids) {
    Log<ID, Data>::Delete(job_id, ids);
  }

  /// Returns debug string for class.
  ///
  /// \return string.
  std::string DebugString() const;

 protected:
  using Log<ID, Data>::shard_contexts_;
  using Log<ID, Data>::client_;
  using Log<ID, Data>::pubsub_channel_;
  using Log<ID, Data>::prefix_;
  using Log<ID, Data>::command_type_;
  using Log<ID, Data>::GetRedisContext;

  int64_t num_adds_ = 0;
  int64_t num_lookups_ = 0;
};

template <typename ID, typename Data>
class SetInterface {
 public:
  using WriteCallback = typename Log<ID, Data>::WriteCallback;
<<<<<<< HEAD
  virtual Status Add(const DriverID &driver_id, const ID &id, std::shared_ptr<Data> &data,
                     const WriteCallback &done) = 0;
  virtual Status Remove(const DriverID &driver_id, const ID &id,
                        std::shared_ptr<Data> &data, const WriteCallback &done) = 0;
=======
  virtual Status Add(const JobID &job_id, const ID &id, const std::shared_ptr<Data> &data,
                     const WriteCallback &done) = 0;
  virtual Status Remove(const JobID &job_id, const ID &id,
                        const std::shared_ptr<Data> &data, const WriteCallback &done) = 0;
>>>>>>> 8271ece8
  virtual ~SetInterface(){};
};

/// \class Set
///
/// A GCS table where every entry is an addable & removable set. This class is not
/// meant to be used directly. All set classes should derive from this class
/// and override the prefix_ member with a unique prefix for that set, and the
/// pubsub_channel_ member if pubsub is required.
///
/// Example tables backed by Set:
///   ObjectTable: Stores a set of which clients have added an object.
template <typename ID, typename Data>
class Set : private Log<ID, Data>,
            public SetInterface<ID, Data>,
            virtual public PubsubInterface<ID> {
 public:
  using Callback = typename Log<ID, Data>::Callback;
  using WriteCallback = typename Log<ID, Data>::WriteCallback;
  using NotificationCallback = typename Log<ID, Data>::NotificationCallback;
  using SubscriptionCallback = typename Log<ID, Data>::SubscriptionCallback;

  Set(const std::vector<std::shared_ptr<RedisContext>> &contexts, AsyncGcsClient *client)
      : Log<ID, Data>(contexts, client) {}

  using Log<ID, Data>::RequestNotifications;
  using Log<ID, Data>::CancelNotifications;
  using Log<ID, Data>::Lookup;
  using Log<ID, Data>::Delete;

  /// Add an entry to the set.
  ///
  /// \param job_id The ID of the job.
  /// \param id The ID of the data that is added to the GCS.
  /// \param data Data to add to the set.
  /// \param done Callback that is called once the data has been written to the
  /// GCS.
  /// \return Status
<<<<<<< HEAD
  Status Add(const DriverID &driver_id, const ID &id, std::shared_ptr<Data> &data,
=======
  Status Add(const JobID &job_id, const ID &id, const std::shared_ptr<Data> &data,
>>>>>>> 8271ece8
             const WriteCallback &done);

  /// Remove an entry from the set.
  ///
  /// \param job_id The ID of the job.
  /// \param id The ID of the data that is removed from the GCS.
  /// \param data Data to remove from the set.
  /// \param done Callback that is called once the data has been written to the
  /// GCS.
  /// \return Status
<<<<<<< HEAD
  Status Remove(const DriverID &driver_id, const ID &id, std::shared_ptr<Data> &data,
=======
  Status Remove(const JobID &job_id, const ID &id, const std::shared_ptr<Data> &data,
>>>>>>> 8271ece8
                const WriteCallback &done);

  Status Subscribe(const JobID &job_id, const ClientID &client_id,
                   const NotificationCallback &subscribe,
                   const SubscriptionCallback &done) {
    return Log<ID, Data>::Subscribe(job_id, client_id, subscribe, done);
  }

  /// Returns debug string for class.
  ///
  /// \return string.
  std::string DebugString() const;

 protected:
  using Log<ID, Data>::shard_contexts_;
  using Log<ID, Data>::client_;
  using Log<ID, Data>::pubsub_channel_;
  using Log<ID, Data>::prefix_;
  using Log<ID, Data>::GetRedisContext;

  int64_t num_adds_ = 0;
  int64_t num_removes_ = 0;
  using Log<ID, Data>::num_lookups_;
};

template <typename ID, typename Data>
class HashInterface {
 public:
  using DataMap = std::unordered_map<std::string, std::shared_ptr<Data>>;
  // Reuse Log's SubscriptionCallback when Subscribe is successfully called.
  using SubscriptionCallback = typename Log<ID, Data>::SubscriptionCallback;

  /// The callback function used by function Update & Lookup.
  ///
  /// \param client The client on which the RemoveEntries is called.
  /// \param id The ID of the Hash Table whose entries are removed.
  /// \param data Map data contains the change to the Hash Table.
  /// \return Void
  using HashCallback =
      std::function<void(AsyncGcsClient *client, const ID &id, const DataMap &pairs)>;

  /// The callback function used by function RemoveEntries.
  ///
  /// \param client The client on which the RemoveEntries is called.
  /// \param id The ID of the Hash Table whose entries are removed.
  /// \param keys The keys that are moved from this Hash Table.
  /// \return Void
  using HashRemoveCallback = std::function<void(AsyncGcsClient *client, const ID &id,
                                                const std::vector<std::string> &keys)>;

  /// The notification function used by function Subscribe.
  ///
  /// \param client The client on which the Subscribe is called.
  /// \param change_mode The mode to identify the data is removed or updated.
  /// \param data Map data contains the change to the Hash Table.
  /// \return Void
  using HashNotificationCallback =
      std::function<void(AsyncGcsClient *client, const ID &id,
                         const GcsChangeMode change_mode, const DataMap &data)>;

  /// Add entries of a hash table.
  ///
  /// \param job_id The ID of the job.
  /// \param id The ID of the data that is added to the GCS.
  /// \param pairs Map data to add to the hash table.
  /// \param done HashCallback that is called once the request data has been written to
  /// the GCS.
  /// \return Status
  virtual Status Update(const JobID &job_id, const ID &id, const DataMap &pairs,
                        const HashCallback &done) = 0;

  /// Remove entries from the hash table.
  ///
  /// \param job_id The ID of the job.
  /// \param id The ID of the data that is removed from the GCS.
  /// \param keys The entry keys of the hash table.
  /// \param remove_callback HashRemoveCallback that is called once the data has been
  /// written to the GCS no matter whether the key exists in the hash table.
  /// \return Status
  virtual Status RemoveEntries(const JobID &job_id, const ID &id,
                               const std::vector<std::string> &keys,
                               const HashRemoveCallback &remove_callback) = 0;

  /// Lookup the map data of a hash table.
  ///
  /// \param job_id The ID of the job.
  /// \param id The ID of the data that is looked up in the GCS.
  /// \param lookup HashCallback that is called after lookup. If the callback is
  /// called with an empty hash table, then there was no data in the callback.
  /// \return Status
  virtual Status Lookup(const JobID &job_id, const ID &id,
                        const HashCallback &lookup) = 0;

  /// Subscribe to any Update or Remove operations to this hash table.
  ///
  /// \param job_id The ID of the job.
  /// \param client_id The type of update to listen to. If this is nil, then a
  /// message for each Update to the table will be received. Else, only
  /// messages for the given client will be received. In the latter
  /// case, the client may request notifications on specific keys in the
  /// table via `RequestNotifications`.
  /// \param subscribe HashNotificationCallback that is called on each received message.
  /// \param done SubscriptionCallback that is called when subscription is complete and
  /// we are ready to receive messages.
  /// \return Status
  virtual Status Subscribe(const JobID &job_id, const ClientID &client_id,
                           const HashNotificationCallback &subscribe,
                           const SubscriptionCallback &done) = 0;

  virtual ~HashInterface(){};
};

template <typename ID, typename Data>
class Hash : private Log<ID, Data>,
             public HashInterface<ID, Data>,
             virtual public PubsubInterface<ID> {
 public:
  using DataMap = std::unordered_map<std::string, std::shared_ptr<Data>>;
  using HashCallback = typename HashInterface<ID, Data>::HashCallback;
  using HashRemoveCallback = typename HashInterface<ID, Data>::HashRemoveCallback;
  using HashNotificationCallback =
      typename HashInterface<ID, Data>::HashNotificationCallback;
  using SubscriptionCallback = typename Log<ID, Data>::SubscriptionCallback;

  Hash(const std::vector<std::shared_ptr<RedisContext>> &contexts, AsyncGcsClient *client)
      : Log<ID, Data>(contexts, client) {}

  using Log<ID, Data>::RequestNotifications;
  using Log<ID, Data>::CancelNotifications;

  Status Update(const JobID &job_id, const ID &id, const DataMap &pairs,
                const HashCallback &done) override;

  Status Subscribe(const JobID &job_id, const ClientID &client_id,
                   const HashNotificationCallback &subscribe,
                   const SubscriptionCallback &done) override;

  Status Lookup(const JobID &job_id, const ID &id, const HashCallback &lookup) override;

  Status RemoveEntries(const JobID &job_id, const ID &id,
                       const std::vector<std::string> &keys,
                       const HashRemoveCallback &remove_callback) override;

  /// Returns debug string for class.
  ///
  /// \return string.
  std::string DebugString() const;

 protected:
  using Log<ID, Data>::shard_contexts_;
  using Log<ID, Data>::client_;
  using Log<ID, Data>::pubsub_channel_;
  using Log<ID, Data>::prefix_;
  using Log<ID, Data>::subscribe_callback_index_;
  using Log<ID, Data>::GetRedisContext;

  int64_t num_adds_ = 0;
  int64_t num_removes_ = 0;
  using Log<ID, Data>::num_lookups_;
};

class DynamicResourceTable : public Hash<ClientID, ResourceTableData> {
 public:
  DynamicResourceTable(const std::vector<std::shared_ptr<RedisContext>> &contexts,
                       AsyncGcsClient *client)
      : Hash(contexts, client) {
    pubsub_channel_ = TablePubsub::NODE_RESOURCE_PUBSUB;
    prefix_ = TablePrefix::NODE_RESOURCE;
  };

  virtual ~DynamicResourceTable(){};
};

class ObjectTable : public Set<ObjectID, ObjectTableData> {
 public:
  ObjectTable(const std::vector<std::shared_ptr<RedisContext>> &contexts,
              AsyncGcsClient *client)
      : Set(contexts, client) {
    pubsub_channel_ = TablePubsub::OBJECT_PUBSUB;
    prefix_ = TablePrefix::OBJECT;
  };

  virtual ~ObjectTable(){};
};

class HeartbeatTable : public Table<ClientID, HeartbeatTableData> {
 public:
  HeartbeatTable(const std::vector<std::shared_ptr<RedisContext>> &contexts,
                 AsyncGcsClient *client)
      : Table(contexts, client) {
    pubsub_channel_ = TablePubsub::HEARTBEAT_PUBSUB;
    prefix_ = TablePrefix::HEARTBEAT;
  }
  virtual ~HeartbeatTable() {}
};

class HeartbeatBatchTable : public Table<ClientID, HeartbeatBatchTableData> {
 public:
  HeartbeatBatchTable(const std::vector<std::shared_ptr<RedisContext>> &contexts,
                      AsyncGcsClient *client)
      : Table(contexts, client) {
    pubsub_channel_ = TablePubsub::HEARTBEAT_BATCH_PUBSUB;
    prefix_ = TablePrefix::HEARTBEAT_BATCH;
  }
  virtual ~HeartbeatBatchTable() {}
};

class JobTable : public Log<JobID, JobTableData> {
 public:
  JobTable(const std::vector<std::shared_ptr<RedisContext>> &contexts,
           AsyncGcsClient *client)
      : Log(contexts, client) {
<<<<<<< HEAD
    pubsub_channel_ = TablePubsub::DRIVER_PUBSUB;
    prefix_ = TablePrefix::DRIVER;
=======
    pubsub_channel_ = TablePubsub::JOB_PUBSUB;
    prefix_ = TablePrefix::JOB;
>>>>>>> 8271ece8
  };

  virtual ~JobTable() {}

  /// Appends job data to the job table.
  ///
  /// \param job_id The job id.
  /// \param is_dead Whether the job is dead.
  /// \param timestamp The UNIX timestamp when the driver was started/stopped.
  /// \param node_manager_address IP address of the node the driver is running on.
  /// \param driver_pid Process ID of the driver process.
  /// \return The return status.
<<<<<<< HEAD
  Status AppendDriverData(const DriverID &driver_id, bool is_dead);
=======
  Status AppendJobData(const JobID &job_id, bool is_dead, int64_t timestamp,
                       const std::string &node_manager_address, int64_t driver_pid);
>>>>>>> 8271ece8
};

/// Actor table starts with an ALIVE entry, which represents the first time the actor
/// is created. This may be followed by 0 or more pairs of RECONSTRUCTING, ALIVE entries,
/// which represent each time the actor fails (RECONSTRUCTING) and gets recreated (ALIVE).
/// These may be followed by a DEAD entry, which means that the actor has failed and will
/// not be reconstructed.
class ActorTable : public Log<ActorID, ActorTableData> {
 public:
  ActorTable(const std::vector<std::shared_ptr<RedisContext>> &contexts,
             AsyncGcsClient *client)
      : Log(contexts, client) {
    pubsub_channel_ = TablePubsub::ACTOR_PUBSUB;
    prefix_ = TablePrefix::ACTOR;
  }
};

class TaskReconstructionLog : public Log<TaskID, TaskReconstructionData> {
 public:
  TaskReconstructionLog(const std::vector<std::shared_ptr<RedisContext>> &contexts,
                        AsyncGcsClient *client)
      : Log(contexts, client) {
    prefix_ = TablePrefix::TASK_RECONSTRUCTION;
  }
};

class TaskLeaseTable : public Table<TaskID, TaskLeaseData> {
 public:
  TaskLeaseTable(const std::vector<std::shared_ptr<RedisContext>> &contexts,
                 AsyncGcsClient *client)
      : Table(contexts, client) {
    pubsub_channel_ = TablePubsub::TASK_LEASE_PUBSUB;
    prefix_ = TablePrefix::TASK_LEASE;
  }

<<<<<<< HEAD
  Status Add(const DriverID &driver_id, const TaskID &id,
             std::shared_ptr<TaskLeaseData> &data, const WriteCallback &done) override {
    RAY_RETURN_NOT_OK((Table<TaskID, TaskLeaseData>::Add(driver_id, id, data, done)));
=======
  Status Add(const JobID &job_id, const TaskID &id,
             const std::shared_ptr<TaskLeaseData> &data,
             const WriteCallback &done) override {
    RAY_RETURN_NOT_OK((Table<TaskID, TaskLeaseData>::Add(job_id, id, data, done)));
>>>>>>> 8271ece8
    // Mark the entry for expiration in Redis. It's okay if this command fails
    // since the lease entry itself contains the expiration period. In the
    // worst case, if the command fails, then a client that looks up the lease
    // entry will overestimate the expiration time.
    // TODO(swang): Use a common helper function to format the key instead of
    // hardcoding it to match the Redis module.
    std::vector<std::string> args = {"PEXPIRE", TablePrefix_Name(prefix_) + id.Binary(),
                                     std::to_string(data->timeout())};

    return GetRedisContext(id)->RunArgvAsync(args);
  }
};

class ActorCheckpointTable : public Table<ActorCheckpointID, ActorCheckpointData> {
 public:
  ActorCheckpointTable(const std::vector<std::shared_ptr<RedisContext>> &contexts,
                       AsyncGcsClient *client)
      : Table(contexts, client) {
    prefix_ = TablePrefix::ACTOR_CHECKPOINT;
  };
};

class ActorCheckpointIdTable : public Table<ActorID, ActorCheckpointIdData> {
 public:
  ActorCheckpointIdTable(const std::vector<std::shared_ptr<RedisContext>> &contexts,
                         AsyncGcsClient *client)
      : Table(contexts, client) {
    prefix_ = TablePrefix::ACTOR_CHECKPOINT_ID;
  };

  /// Add a checkpoint id to an actor, and remove a previous checkpoint if the
  /// total number of checkpoints in GCS exceeds the max allowed value.
  ///
  /// \param job_id The ID of the job.
  /// \param actor_id ID of the actor.
  /// \param checkpoint_id ID of the checkpoint.
  /// \return Status.
  Status AddCheckpointId(const JobID &job_id, const ActorID &actor_id,
                         const ActorCheckpointID &checkpoint_id);
};

namespace raylet {

class TaskTable : public Table<TaskID, TaskTableData> {
 public:
  TaskTable(const std::vector<std::shared_ptr<RedisContext>> &contexts,
            AsyncGcsClient *client)
      : Table(contexts, client) {
    pubsub_channel_ = TablePubsub::RAYLET_TASK_PUBSUB;
    prefix_ = TablePrefix::RAYLET_TASK;
  }

  TaskTable(const std::vector<std::shared_ptr<RedisContext>> &contexts,
            AsyncGcsClient *client, gcs::CommandType command_type)
      : TaskTable(contexts, client) {
    command_type_ = command_type;
  };
};

}  // namespace raylet

class ErrorTable : private Log<JobID, ErrorTableData> {
 public:
  ErrorTable(const std::vector<std::shared_ptr<RedisContext>> &contexts,
             AsyncGcsClient *client)
      : Log(contexts, client) {
    pubsub_channel_ = TablePubsub::ERROR_INFO_PUBSUB;
    prefix_ = TablePrefix::ERROR_INFO;
  };

  /// Push an error message for the driver of a specific.
  ///
  /// TODO(rkn): We need to make sure that the errors are unique because
  /// duplicate messages currently cause failures (the GCS doesn't allow it). A
  /// natural way to do this is to have finer-grained time stamps.
  ///
  /// \param job_id The ID of the job that generated the error. If the error
  /// should be pushed to all drivers, then this should be nil.
  /// \param type The type of the error.
  /// \param error_message The error message to push.
  /// \param timestamp The timestamp of the error.
  /// \return Status.
  // TODO(qwang): refactor this API to implement broadcast.
  Status PushErrorToDriver(const JobID &job_id, const std::string &type,
                           const std::string &error_message, double timestamp);

  /// Returns debug string for class.
  ///
  /// \return string.
  std::string DebugString() const;
};

class ProfileTable : private Log<UniqueID, ProfileTableData> {
 public:
  ProfileTable(const std::vector<std::shared_ptr<RedisContext>> &contexts,
               AsyncGcsClient *client)
      : Log(contexts, client) {
    prefix_ = TablePrefix::PROFILE;
  };

  /// Add a batch of profiling events to the profile table.
  ///
  /// \param profile_events The profile events to record.
  /// \return Status.
  Status AddProfileEventBatch(const ProfileTableData &profile_events);

  /// Returns debug string for class.
  ///
  /// \return string.
  std::string DebugString() const;
};

/// \class ClientTable
///
/// The ClientTable stores information about active and inactive clients. It is
/// structured as a single log stored at a key known to all clients. When a
/// client connects, it appends an entry to the log indicating that it is
/// alive. When a client disconnects, or if another client detects its failure,
/// it should append an entry to the log indicating that it is dead. A client
/// that is marked as dead should never again be marked as alive; if it needs
/// to reconnect, it must connect with a different ClientID.
class ClientTable : public Log<ClientID, ClientTableData> {
 public:
  using ClientTableCallback = std::function<void(
      AsyncGcsClient *client, const ClientID &id, const ClientTableData &data)>;
  using DisconnectCallback = std::function<void(void)>;
  ClientTable(const std::vector<std::shared_ptr<RedisContext>> &contexts,
              AsyncGcsClient *client, const ClientID &client_id)
      : Log(contexts, client),
        // We set the client log's key equal to nil so that all instances of
        // ClientTable have the same key.
        client_log_key_(),
        disconnected_(false),
        client_id_(client_id),
        local_client_() {
    pubsub_channel_ = TablePubsub::CLIENT_PUBSUB;
    prefix_ = TablePrefix::CLIENT;

    // Set the local client's ID.
    local_client_.set_client_id(client_id.Binary());
  };

  /// Connect as a client to the GCS. This registers us in the client table
  /// and begins subscription to client table notifications.
  ///
  /// \param Information about the connecting client. This must have the
  /// same client_id as the one set in the client table.
  /// \return Status
  ray::Status Connect(const ClientTableData &local_client);

  /// Disconnect the client from the GCS. The client ID assigned during
  /// registration should never be reused after disconnecting.
  ///
  /// \return Status
  ray::Status Disconnect(const DisconnectCallback &callback = nullptr);

  /// Mark a different client as disconnected. The client ID should never be
  /// reused for a new client.
  ///
  /// \param dead_client_id The ID of the client to mark as dead.
  /// \return Status
  ray::Status MarkDisconnected(const ClientID &dead_client_id);

  /// Register a callback to call when a new client is added.
  ///
  /// \param callback The callback to register.
  void RegisterClientAddedCallback(const ClientTableCallback &callback);

  /// Register a callback to call when a client is removed.
  ///
  /// \param callback The callback to register.
  void RegisterClientRemovedCallback(const ClientTableCallback &callback);

  /// Get a client's information from the cache. The cache only contains
  /// information for clients that we've heard a notification for.
  ///
  /// \param client The client to get information about.
  /// \param A reference to the client information. If we have information
  /// about the client in the cache, then the reference will be modified to
  /// contain that information. Else, the reference will be updated to contain
  /// a nil client ID.
  void GetClient(const ClientID &client, ClientTableData &client_info) const;

  /// Get the local client's ID.
  ///
  /// \return The local client's ID.
  const ClientID &GetLocalClientId() const;

  /// Get the local client's information.
  ///
  /// \return The local client's information.
  const ClientTableData &GetLocalClient() const;

  /// Check whether the given client is removed.
  ///
  /// \param client_id The ID of the client to check.
  /// \return Whether the client with ID client_id is removed.
  bool IsRemoved(const ClientID &client_id) const;

  /// Get the information of all clients.
  ///
  /// \return The client ID to client information map.
  const std::unordered_map<ClientID, ClientTableData> &GetAllClients() const;

  /// Lookup the client data in the client table.
  ///
  /// \param lookup Callback that is called after lookup. If the callback is
  /// called with an empty vector, then there was no data at the key.
  /// \return Status.
  Status Lookup(const Callback &lookup);

  /// Returns debug string for class.
  ///
  /// \return string.
  std::string DebugString() const;

  /// The key at which the log of client information is stored. This key must
  /// be kept the same across all instances of the ClientTable, so that all
  /// clients append and read from the same key.
  ClientID client_log_key_;

 private:
  /// Handle a client table notification.
  void HandleNotification(AsyncGcsClient *client, const ClientTableData &notifications);
  /// Handle this client's successful connection to the GCS.
  void HandleConnected(AsyncGcsClient *client, const ClientTableData &client_data);
  /// Whether this client has called Disconnect().
  bool disconnected_;
  /// This client's ID.
  const ClientID client_id_;
  /// Information about this client.
  ClientTableData local_client_;
  /// The callback to call when a new client is added.
  ClientTableCallback client_added_callback_;
  /// The callback to call when a client is removed.
  ClientTableCallback client_removed_callback_;
  /// A cache for information about all clients.
  std::unordered_map<ClientID, ClientTableData> client_cache_;
  /// The set of removed clients.
  std::unordered_set<ClientID> removed_clients_;
};

}  // namespace gcs

}  // namespace ray

#endif  // RAY_GCS_TABLES_H<|MERGE_RESOLUTION|>--- conflicted
+++ resolved
@@ -24,25 +24,15 @@
 using rpc::ActorCheckpointIdData;
 using rpc::ActorTableData;
 using rpc::ClientTableData;
-<<<<<<< HEAD
-using rpc::DriverTableData;
-=======
->>>>>>> 8271ece8
 using rpc::ErrorTableData;
 using rpc::GcsChangeMode;
 using rpc::GcsEntry;
 using rpc::HeartbeatBatchTableData;
 using rpc::HeartbeatTableData;
-<<<<<<< HEAD
-using rpc::ObjectTableData;
-using rpc::ProfileTableData;
-using rpc::RayResource;
-=======
 using rpc::JobTableData;
 using rpc::ObjectTableData;
 using rpc::ProfileTableData;
 using rpc::ResourceTableData;
->>>>>>> 8271ece8
 using rpc::TablePrefix;
 using rpc::TablePubsub;
 using rpc::TaskLeaseData;
@@ -77,17 +67,10 @@
  public:
   using WriteCallback =
       std::function<void(AsyncGcsClient *client, const ID &id, const Data &data)>;
-<<<<<<< HEAD
-  virtual Status Append(const DriverID &driver_id, const ID &id,
-                        std::shared_ptr<Data> &data, const WriteCallback &done) = 0;
-  virtual Status AppendAt(const DriverID &driver_id, const ID &task_id,
-                          std::shared_ptr<Data> &data, const WriteCallback &done,
-=======
   virtual Status Append(const JobID &job_id, const ID &id,
                         const std::shared_ptr<Data> &data, const WriteCallback &done) = 0;
   virtual Status AppendAt(const JobID &job_id, const ID &task_id,
                           const std::shared_ptr<Data> &data, const WriteCallback &done,
->>>>>>> 8271ece8
                           const WriteCallback &failure, int log_length) = 0;
   virtual ~LogInterface(){};
 };
@@ -143,11 +126,7 @@
   /// \param done Callback that is called once the data has been written to the
   /// GCS.
   /// \return Status
-<<<<<<< HEAD
-  Status Append(const DriverID &driver_id, const ID &id, std::shared_ptr<Data> &data,
-=======
   Status Append(const JobID &job_id, const ID &id, const std::shared_ptr<Data> &data,
->>>>>>> 8271ece8
                 const WriteCallback &done);
 
   /// Append a log entry to a key if and only if the log has the given number
@@ -162,11 +141,7 @@
   /// \param log_length The number of entries that the log must have for the
   /// append to succeed.
   /// \return Status
-<<<<<<< HEAD
-  Status AppendAt(const DriverID &driver_id, const ID &id, std::shared_ptr<Data> &data,
-=======
   Status AppendAt(const JobID &job_id, const ID &id, const std::shared_ptr<Data> &data,
->>>>>>> 8271ece8
                   const WriteCallback &done, const WriteCallback &failure,
                   int log_length);
 
@@ -297,13 +272,8 @@
 class TableInterface {
  public:
   using WriteCallback = typename Log<ID, Data>::WriteCallback;
-<<<<<<< HEAD
-  virtual Status Add(const DriverID &driver_id, const ID &task_id,
-                     std::shared_ptr<Data> &data, const WriteCallback &done) = 0;
-=======
   virtual Status Add(const JobID &job_id, const ID &task_id,
                      const std::shared_ptr<Data> &data, const WriteCallback &done) = 0;
->>>>>>> 8271ece8
   virtual ~TableInterface(){};
 };
 
@@ -345,11 +315,7 @@
   /// \param done Callback that is called once the data has been written to the
   /// GCS.
   /// \return Status
-<<<<<<< HEAD
-  Status Add(const DriverID &driver_id, const ID &id, std::shared_ptr<Data> &data,
-=======
   Status Add(const JobID &job_id, const ID &id, const std::shared_ptr<Data> &data,
->>>>>>> 8271ece8
              const WriteCallback &done);
 
   /// Lookup an entry asynchronously.
@@ -412,17 +378,10 @@
 class SetInterface {
  public:
   using WriteCallback = typename Log<ID, Data>::WriteCallback;
-<<<<<<< HEAD
-  virtual Status Add(const DriverID &driver_id, const ID &id, std::shared_ptr<Data> &data,
-                     const WriteCallback &done) = 0;
-  virtual Status Remove(const DriverID &driver_id, const ID &id,
-                        std::shared_ptr<Data> &data, const WriteCallback &done) = 0;
-=======
   virtual Status Add(const JobID &job_id, const ID &id, const std::shared_ptr<Data> &data,
                      const WriteCallback &done) = 0;
   virtual Status Remove(const JobID &job_id, const ID &id,
                         const std::shared_ptr<Data> &data, const WriteCallback &done) = 0;
->>>>>>> 8271ece8
   virtual ~SetInterface(){};
 };
 
@@ -461,11 +420,7 @@
   /// \param done Callback that is called once the data has been written to the
   /// GCS.
   /// \return Status
-<<<<<<< HEAD
-  Status Add(const DriverID &driver_id, const ID &id, std::shared_ptr<Data> &data,
-=======
   Status Add(const JobID &job_id, const ID &id, const std::shared_ptr<Data> &data,
->>>>>>> 8271ece8
              const WriteCallback &done);
 
   /// Remove an entry from the set.
@@ -476,11 +431,7 @@
   /// \param done Callback that is called once the data has been written to the
   /// GCS.
   /// \return Status
-<<<<<<< HEAD
-  Status Remove(const DriverID &driver_id, const ID &id, std::shared_ptr<Data> &data,
-=======
   Status Remove(const JobID &job_id, const ID &id, const std::shared_ptr<Data> &data,
->>>>>>> 8271ece8
                 const WriteCallback &done);
 
   Status Subscribe(const JobID &job_id, const ClientID &client_id,
@@ -693,13 +644,8 @@
   JobTable(const std::vector<std::shared_ptr<RedisContext>> &contexts,
            AsyncGcsClient *client)
       : Log(contexts, client) {
-<<<<<<< HEAD
-    pubsub_channel_ = TablePubsub::DRIVER_PUBSUB;
-    prefix_ = TablePrefix::DRIVER;
-=======
     pubsub_channel_ = TablePubsub::JOB_PUBSUB;
     prefix_ = TablePrefix::JOB;
->>>>>>> 8271ece8
   };
 
   virtual ~JobTable() {}
@@ -712,12 +658,8 @@
   /// \param node_manager_address IP address of the node the driver is running on.
   /// \param driver_pid Process ID of the driver process.
   /// \return The return status.
-<<<<<<< HEAD
-  Status AppendDriverData(const DriverID &driver_id, bool is_dead);
-=======
   Status AppendJobData(const JobID &job_id, bool is_dead, int64_t timestamp,
                        const std::string &node_manager_address, int64_t driver_pid);
->>>>>>> 8271ece8
 };
 
 /// Actor table starts with an ALIVE entry, which represents the first time the actor
@@ -753,16 +695,10 @@
     prefix_ = TablePrefix::TASK_LEASE;
   }
 
-<<<<<<< HEAD
-  Status Add(const DriverID &driver_id, const TaskID &id,
-             std::shared_ptr<TaskLeaseData> &data, const WriteCallback &done) override {
-    RAY_RETURN_NOT_OK((Table<TaskID, TaskLeaseData>::Add(driver_id, id, data, done)));
-=======
   Status Add(const JobID &job_id, const TaskID &id,
              const std::shared_ptr<TaskLeaseData> &data,
              const WriteCallback &done) override {
     RAY_RETURN_NOT_OK((Table<TaskID, TaskLeaseData>::Add(job_id, id, data, done)));
->>>>>>> 8271ece8
     // Mark the entry for expiration in Redis. It's okay if this command fails
     // since the lease entry itself contains the expiration period. In the
     // worst case, if the command fails, then a client that looks up the lease
