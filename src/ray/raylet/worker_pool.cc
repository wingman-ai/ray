--- conflicted
+++ resolved
@@ -41,17 +41,10 @@
 
 /// A constructor that initializes a worker pool with
 /// (num_worker_processes * num_workers_per_process) workers for each language.
-<<<<<<< HEAD
-WorkerPool::WorkerPool(
-    int num_worker_processes, int num_workers_per_process,
-    int maximum_startup_concurrency, std::shared_ptr<gcs::AsyncGcsClient> gcs_client,
-    const std::unordered_map<Language, std::vector<std::string>> &worker_commands)
-=======
 WorkerPool::WorkerPool(int num_worker_processes, int num_workers_per_process,
                        int maximum_startup_concurrency,
                        std::shared_ptr<gcs::AsyncGcsClient> gcs_client,
                        const WorkerCommandMap &worker_commands)
->>>>>>> 8271ece8
     : num_workers_per_process_(num_workers_per_process),
       multiple_for_warning_(std::max(num_worker_processes, maximum_startup_concurrency)),
       maximum_startup_concurrency_(maximum_startup_concurrency),
@@ -182,12 +175,8 @@
 
 void WorkerPool::RegisterWorker(const std::shared_ptr<Worker> &worker) {
   const auto pid = worker->Pid();
-<<<<<<< HEAD
-  RAY_LOG(DEBUG) << "Registering worker with pid " << pid;
-=======
   const auto port = worker->Port();
   RAY_LOG(DEBUG) << "Registering worker with pid " << pid << ", port: " << port;
->>>>>>> 8271ece8
   auto &state = GetStateForLanguage(worker->GetLanguage());
   state.registered_workers.insert(std::move(worker));
 
@@ -255,10 +244,6 @@
 
 std::shared_ptr<Worker> WorkerPool::PopWorker(const TaskSpecification &task_spec) {
   auto &state = GetStateForLanguage(task_spec.GetLanguage());
-<<<<<<< HEAD
-  const auto &actor_id = task_spec.ActorId();
-=======
->>>>>>> 8271ece8
 
   std::shared_ptr<Worker> worker = nullptr;
   int pid = -1;
@@ -295,10 +280,7 @@
     }
   } else {
     // Code path of actor task.
-<<<<<<< HEAD
-=======
     const auto &actor_id = task_spec.ActorId();
->>>>>>> 8271ece8
     auto actor_entry = state.idle_actor.find(actor_id);
     if (actor_entry != state.idle_actor.end()) {
       worker = std::move(actor_entry->second);
@@ -374,11 +356,7 @@
                     << "(see https://github.com/ray-project/ray/issues/3644) for "
                     << "some a discussion of workarounds.";
     RAY_CHECK_OK(gcs_client_->error_table().PushErrorToDriver(
-<<<<<<< HEAD
-        DriverID::Nil(), "worker_pool_large", warning_message.str(), current_time_ms()));
-=======
         JobID::Nil(), "worker_pool_large", warning_message.str(), current_time_ms()));
->>>>>>> 8271ece8
   }
 }
 
