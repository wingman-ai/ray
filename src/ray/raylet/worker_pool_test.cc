#include "gmock/gmock.h"
#include "gtest/gtest.h"

#include "ray/common/constants.h"
#include "ray/raylet/node_manager.h"
#include "ray/raylet/worker_pool.h"

namespace ray {

namespace raylet {

int NUM_WORKERS_PER_PROCESS = 3;
int MAXIMUM_STARTUP_CONCURRENCY = 5;

class WorkerPoolMock : public WorkerPool {
 public:
  WorkerPoolMock()
      : WorkerPoolMock({{Language::PYTHON, {"dummy_py_worker_command"}},
                        {Language::JAVA, {"dummy_java_worker_command"}}}) {}

<<<<<<< HEAD
  explicit WorkerPoolMock(
      const std::unordered_map<Language, std::vector<std::string>> &worker_commands)
=======
  explicit WorkerPoolMock(const WorkerCommandMap &worker_commands)
>>>>>>> 8271ece8
      : WorkerPool(0, NUM_WORKERS_PER_PROCESS, MAXIMUM_STARTUP_CONCURRENCY, nullptr,
                   worker_commands),
        last_worker_pid_(0) {}

  ~WorkerPoolMock() {
    // Avoid killing real processes
    states_by_lang_.clear();
  }

  void StartWorkerProcess(const Language &language,
                          const std::vector<std::string> &dynamic_options = {}) {
    WorkerPool::StartWorkerProcess(language, dynamic_options);
  }

  pid_t StartProcess(const std::vector<const char *> &worker_command_args) override {
    last_worker_pid_ += 1;
    std::vector<std::string> local_worker_commands_args;
    for (auto item : worker_command_args) {
      if (item == nullptr) {
        break;
      }
      local_worker_commands_args.push_back(std::string(item));
    }
    worker_commands_by_pid[last_worker_pid_] = std::move(local_worker_commands_args);
    return last_worker_pid_;
  }

  void WarnAboutSize() override {}

  pid_t LastStartedWorkerProcess() const { return last_worker_pid_; }

  const std::vector<std::string> &GetWorkerCommand(int pid) {
    return worker_commands_by_pid[pid];
  }

  int NumWorkerProcessesStarting() const {
    int total = 0;
    for (auto &entry : states_by_lang_) {
      total += entry.second.starting_worker_processes.size();
    }
    return total;
  }

 private:
  int last_worker_pid_;
  // The worker commands by pid.
  std::unordered_map<int, std::vector<std::string>> worker_commands_by_pid;
};

class WorkerPoolTest : public ::testing::Test {
 public:
  WorkerPoolTest()
      : worker_pool_(),
        io_service_(),
        error_message_type_(1),
        client_call_manager_(io_service_) {}

  std::shared_ptr<Worker> CreateWorker(pid_t pid,
                                       const Language &language = Language::PYTHON) {
    std::function<void(LocalClientConnection &)> client_handler =
        [this](LocalClientConnection &client) { HandleNewClient(client); };
    std::function<void(std::shared_ptr<LocalClientConnection>, int64_t, const uint8_t *)>
        message_handler = [this](std::shared_ptr<LocalClientConnection> client,
                                 int64_t message_type, const uint8_t *message) {
          HandleMessage(client, message_type, message);
        };
    boost::asio::local::stream_protocol::socket socket(io_service_);
    auto client =
        LocalClientConnection::Create(client_handler, message_handler, std::move(socket),
                                      "worker", {}, error_message_type_);
    return std::shared_ptr<Worker>(
        new Worker(pid, language, -1, client, client_call_manager_));
  }

  void SetWorkerCommands(const WorkerCommandMap &worker_commands) {
    WorkerPoolMock worker_pool(worker_commands);
    this->worker_pool_ = std::move(worker_pool);
  }

  void SetWorkerCommands(
      const std::unordered_map<Language, std::vector<std::string>> &worker_commands) {
    WorkerPoolMock worker_pool(worker_commands);
    this->worker_pool_ = std::move(worker_pool);
  }

 protected:
  WorkerPoolMock worker_pool_;
  boost::asio::io_service io_service_;
  int64_t error_message_type_;
  rpc::ClientCallManager client_call_manager_;

 private:
  void HandleNewClient(LocalClientConnection &){};
  void HandleMessage(std::shared_ptr<LocalClientConnection>, int64_t, const uint8_t *){};
};

static inline TaskSpecification ExampleTaskSpec(
    const ActorID actor_id = ActorID::Nil(), const Language &language = Language::PYTHON,
<<<<<<< HEAD
    const ActorID actor_creation_id = ActorID::Nil()) {
  std::vector<std::string> function_descriptor(3);
  return TaskSpecification(DriverID::Nil(), TaskID::Nil(), 0, actor_creation_id,
                           ObjectID::Nil(), 0, actor_id, ActorHandleID::Nil(), 0, {}, {},
                           0, {}, {}, language, function_descriptor);
=======
    const ActorID actor_creation_id = ActorID::Nil(),
    const std::vector<std::string> &dynamic_worker_options = {}) {
  rpc::TaskSpec message;
  message.set_language(language);
  if (!actor_id.IsNil()) {
    message.set_type(TaskType::ACTOR_TASK);
    message.mutable_actor_task_spec()->set_actor_id(actor_id.Binary());
  } else if (!actor_creation_id.IsNil()) {
    message.set_type(TaskType::ACTOR_CREATION_TASK);
    message.mutable_actor_creation_task_spec()->set_actor_id(actor_creation_id.Binary());
    for (const auto &option : dynamic_worker_options) {
      message.mutable_actor_creation_task_spec()->add_dynamic_worker_options(option);
    }
  } else {
    message.set_type(TaskType::NORMAL_TASK);
  }
  return TaskSpecification(std::move(message));
>>>>>>> 8271ece8
}

TEST_F(WorkerPoolTest, HandleWorkerRegistration) {
  worker_pool_.StartWorkerProcess(Language::PYTHON);
  pid_t pid = worker_pool_.LastStartedWorkerProcess();
  std::vector<std::shared_ptr<Worker>> workers;
  for (int i = 0; i < NUM_WORKERS_PER_PROCESS; i++) {
    workers.push_back(CreateWorker(pid));
  }
  for (const auto &worker : workers) {
    // Check that there's still a starting worker process
    // before all workers have been registered
    ASSERT_EQ(worker_pool_.NumWorkerProcessesStarting(), 1);
    // Check that we cannot lookup the worker before it's registered.
    ASSERT_EQ(worker_pool_.GetRegisteredWorker(worker->Connection()), nullptr);
    worker_pool_.RegisterWorker(worker);
    // Check that we can lookup the worker after it's registered.
    ASSERT_EQ(worker_pool_.GetRegisteredWorker(worker->Connection()), worker);
  }
  // Check that there's no starting worker process
  ASSERT_EQ(worker_pool_.NumWorkerProcessesStarting(), 0);
  for (const auto &worker : workers) {
    worker_pool_.DisconnectWorker(worker);
    // Check that we cannot lookup the worker after it's disconnected.
    ASSERT_EQ(worker_pool_.GetRegisteredWorker(worker->Connection()), nullptr);
  }
}

TEST_F(WorkerPoolTest, StartupWorkerCount) {
  int desired_initial_worker_count_per_language = 20;
  for (int i = 0; i < desired_initial_worker_count_per_language; i++) {
    worker_pool_.StartWorkerProcess(Language::PYTHON);
    worker_pool_.StartWorkerProcess(Language::JAVA);
  }
  // Check that number of starting worker processes equals to
  // maximum_startup_concurrency_ * 2. (because we started both python and java workers)
  ASSERT_EQ(
      worker_pool_.NumWorkerProcessesStarting(),
      /* Provided in constructor of WorkerPoolMock */ MAXIMUM_STARTUP_CONCURRENCY * 2);
}

TEST_F(WorkerPoolTest, HandleWorkerPushPop) {
  // Try to pop a worker from the empty pool and make sure we don't get one.
  std::shared_ptr<Worker> popped_worker;
  const auto task_spec = ExampleTaskSpec();
  popped_worker = worker_pool_.PopWorker(task_spec);
  ASSERT_EQ(popped_worker, nullptr);

  // Create some workers.
  std::unordered_set<std::shared_ptr<Worker>> workers;
  workers.insert(CreateWorker(1234));
  workers.insert(CreateWorker(5678));
  // Add the workers to the pool.
  for (auto &worker : workers) {
    worker_pool_.PushWorker(worker);
  }

  // Pop two workers and make sure they're one of the workers we created.
  popped_worker = worker_pool_.PopWorker(task_spec);
  ASSERT_NE(popped_worker, nullptr);
  ASSERT_TRUE(workers.count(popped_worker) > 0);
  popped_worker = worker_pool_.PopWorker(task_spec);
  ASSERT_NE(popped_worker, nullptr);
  ASSERT_TRUE(workers.count(popped_worker) > 0);
  popped_worker = worker_pool_.PopWorker(task_spec);
  ASSERT_EQ(popped_worker, nullptr);
}

TEST_F(WorkerPoolTest, PopActorWorker) {
  // Create a worker.
  auto worker = CreateWorker(1234);
  // Add the worker to the pool.
  worker_pool_.PushWorker(worker);

  // Assign an actor ID to the worker.
  const auto task_spec = ExampleTaskSpec();
  auto actor = worker_pool_.PopWorker(task_spec);
  auto actor_id = ActorID::FromRandom();
  actor->AssignActorId(actor_id);
  worker_pool_.PushWorker(actor);

  // Check that there are no more non-actor workers.
  ASSERT_EQ(worker_pool_.PopWorker(task_spec), nullptr);
  // Check that we can pop the actor worker.
  const auto actor_task_spec = ExampleTaskSpec(actor_id);
  actor = worker_pool_.PopWorker(actor_task_spec);
  ASSERT_EQ(actor, worker);
  ASSERT_EQ(actor->GetActorId(), actor_id);
}

TEST_F(WorkerPoolTest, PopWorkersOfMultipleLanguages) {
  // Create a Python Worker, and add it to the pool
  auto py_worker = CreateWorker(1234, Language::PYTHON);
  worker_pool_.PushWorker(py_worker);
  // Check that no worker will be popped if the given task is a Java task
  const auto java_task_spec = ExampleTaskSpec(ActorID::Nil(), Language::JAVA);
  ASSERT_EQ(worker_pool_.PopWorker(java_task_spec), nullptr);
  // Check that the worker can be popped if the given task is a Python task
  const auto py_task_spec = ExampleTaskSpec(ActorID::Nil(), Language::PYTHON);
  ASSERT_NE(worker_pool_.PopWorker(py_task_spec), nullptr);

  // Create a Java Worker, and add it to the pool
  auto java_worker = CreateWorker(1234, Language::JAVA);
  worker_pool_.PushWorker(java_worker);
  // Check that the worker will be popped now for Java task
  ASSERT_NE(worker_pool_.PopWorker(java_task_spec), nullptr);
}

TEST_F(WorkerPoolTest, StartWorkerWithDynamicOptionsCommand) {
  const std::vector<std::string> java_worker_command = {
      "RAY_WORKER_OPTION_0", "dummy_java_worker_command", "RAY_WORKER_OPTION_1"};
  SetWorkerCommands({{Language::PYTHON, {"dummy_py_worker_command"}},
                     {Language::JAVA, java_worker_command}});

<<<<<<< HEAD
  TaskSpecification task_spec(DriverID::Nil(), TaskID::Nil(), 0, ActorID::FromRandom(),
                              ObjectID::Nil(), 0, ActorID::Nil(), ActorHandleID::Nil(), 0,
                              {}, {}, 0, {}, {}, Language::JAVA, {"", "", ""},
                              {"test_op_0", "test_op_1"});
=======
  TaskSpecification task_spec = ExampleTaskSpec(
      ActorID::Nil(), Language::JAVA, ActorID::FromRandom(), {"test_op_0", "test_op_1"});
>>>>>>> 8271ece8
  worker_pool_.StartWorkerProcess(Language::JAVA, task_spec.DynamicWorkerOptions());
  const auto real_command =
      worker_pool_.GetWorkerCommand(worker_pool_.LastStartedWorkerProcess());
  ASSERT_EQ(real_command, std::vector<std::string>(
                              {"test_op_0", "dummy_java_worker_command", "test_op_1"}));
}

}  // namespace raylet

}  // namespace ray

int main(int argc, char **argv) {
  ::testing::InitGoogleTest(&argc, argv);
  return RUN_ALL_TESTS();
}<|MERGE_RESOLUTION|>--- conflicted
+++ resolved
@@ -18,12 +18,7 @@
       : WorkerPoolMock({{Language::PYTHON, {"dummy_py_worker_command"}},
                         {Language::JAVA, {"dummy_java_worker_command"}}}) {}
 
-<<<<<<< HEAD
-  explicit WorkerPoolMock(
-      const std::unordered_map<Language, std::vector<std::string>> &worker_commands)
-=======
   explicit WorkerPoolMock(const WorkerCommandMap &worker_commands)
->>>>>>> 8271ece8
       : WorkerPool(0, NUM_WORKERS_PER_PROCESS, MAXIMUM_STARTUP_CONCURRENCY, nullptr,
                    worker_commands),
         last_worker_pid_(0) {}
@@ -103,12 +98,6 @@
     this->worker_pool_ = std::move(worker_pool);
   }
 
-  void SetWorkerCommands(
-      const std::unordered_map<Language, std::vector<std::string>> &worker_commands) {
-    WorkerPoolMock worker_pool(worker_commands);
-    this->worker_pool_ = std::move(worker_pool);
-  }
-
  protected:
   WorkerPoolMock worker_pool_;
   boost::asio::io_service io_service_;
@@ -122,13 +111,6 @@
 
 static inline TaskSpecification ExampleTaskSpec(
     const ActorID actor_id = ActorID::Nil(), const Language &language = Language::PYTHON,
-<<<<<<< HEAD
-    const ActorID actor_creation_id = ActorID::Nil()) {
-  std::vector<std::string> function_descriptor(3);
-  return TaskSpecification(DriverID::Nil(), TaskID::Nil(), 0, actor_creation_id,
-                           ObjectID::Nil(), 0, actor_id, ActorHandleID::Nil(), 0, {}, {},
-                           0, {}, {}, language, function_descriptor);
-=======
     const ActorID actor_creation_id = ActorID::Nil(),
     const std::vector<std::string> &dynamic_worker_options = {}) {
   rpc::TaskSpec message;
@@ -146,7 +128,6 @@
     message.set_type(TaskType::NORMAL_TASK);
   }
   return TaskSpecification(std::move(message));
->>>>>>> 8271ece8
 }
 
 TEST_F(WorkerPoolTest, HandleWorkerRegistration) {
@@ -261,15 +242,8 @@
   SetWorkerCommands({{Language::PYTHON, {"dummy_py_worker_command"}},
                      {Language::JAVA, java_worker_command}});
 
-<<<<<<< HEAD
-  TaskSpecification task_spec(DriverID::Nil(), TaskID::Nil(), 0, ActorID::FromRandom(),
-                              ObjectID::Nil(), 0, ActorID::Nil(), ActorHandleID::Nil(), 0,
-                              {}, {}, 0, {}, {}, Language::JAVA, {"", "", ""},
-                              {"test_op_0", "test_op_1"});
-=======
   TaskSpecification task_spec = ExampleTaskSpec(
       ActorID::Nil(), Language::JAVA, ActorID::FromRandom(), {"test_op_0", "test_op_1"});
->>>>>>> 8271ece8
   worker_pool_.StartWorkerProcess(Language::JAVA, task_spec.DynamicWorkerOptions());
   const auto real_command =
       worker_pool_.GetWorkerCommand(worker_pool_.LastStartedWorkerProcess());
