--- conflicted
+++ resolved
@@ -30,13 +30,8 @@
  public:
   MOCK_METHOD4(
       Add,
-<<<<<<< HEAD
-      ray::Status(const DriverID &driver_id, const TaskID &task_id,
-                  std::shared_ptr<TaskLeaseData> &task_data,
-=======
       ray::Status(const JobID &job_id, const TaskID &task_id,
                   const std::shared_ptr<TaskLeaseData> &task_data,
->>>>>>> 8271ece8
                   const gcs::TableInterface<TaskID, TaskLeaseData>::WriteCallback &done));
 };
 
