--- conflicted
+++ resolved
@@ -272,14 +272,6 @@
       [this](ray::gcs::AsyncGcsClient *client, const TaskID &id,
              const TaskTableData &data) { HandleEntryCommitted(id); };
   auto task = lineage_.GetEntry(task_id);
-<<<<<<< HEAD
-  // TODO(swang): Make this better...
-  auto task_data = std::make_shared<TaskTableData>();
-  task_data->set_task(task->TaskData().Serialize());
-  RAY_CHECK_OK(
-      task_storage_.Add(DriverID(task->TaskData().GetTaskSpecification().DriverId()),
-                        task_id, task_data, task_callback));
-=======
   auto task_data = std::make_shared<TaskTableData>();
   task_data->mutable_task()->mutable_task_spec()->CopyFrom(
       task->TaskData().GetTaskSpecification().GetMessage());
@@ -287,7 +279,6 @@
       task->TaskData().GetTaskExecutionSpec().GetMessage());
   RAY_CHECK_OK(task_storage_.Add(JobID(task->TaskData().GetTaskSpecification().JobId()),
                                  task_id, task_data, task_callback));
->>>>>>> 8271ece8
 
   // We successfully wrote the task, so mark it as committing.
   // TODO(swang): Use a batched interface and write with all object entries.
