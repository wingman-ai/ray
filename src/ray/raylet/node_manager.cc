--- conflicted
+++ resolved
@@ -189,21 +189,6 @@
              const ClientTableData &data) { ClientRemoved(data); };
   gcs_client_->client_table().RegisterClientRemovedCallback(node_manager_client_removed);
 
-<<<<<<< HEAD
-  // Register a callback on the client table for resource create/update requests
-  auto node_manager_resource_createupdated =
-      [this](gcs::AsyncGcsClient *client, const UniqueID &id,
-             const ClientTableData &data) { ResourceCreateUpdated(data); };
-  gcs_client_->client_table().RegisterResourceCreateUpdatedCallback(
-      node_manager_resource_createupdated);
-
-  // Register a callback on the client table for resource delete requests
-  auto node_manager_resource_deleted =
-      [this](gcs::AsyncGcsClient *client, const UniqueID &id,
-             const ClientTableData &data) { ResourceDeleted(data); };
-  gcs_client_->client_table().RegisterResourceDeletedCallback(
-      node_manager_resource_deleted);
-=======
   // Subscribe to resource changes.
   const auto &resources_changed =
       [this](
@@ -231,7 +216,6 @@
       gcs_client_->resource_table().Subscribe(JobID::Nil(), ClientID::Nil(),
                                               /*subscribe_callback=*/resources_changed,
                                               /*done_callback=*/nullptr));
->>>>>>> 8271ece8
 
   // Subscribe to heartbeat batches from the monitor.
   const auto &heartbeat_batch_added =
@@ -245,22 +229,12 @@
       /*done_callback=*/nullptr));
 
   // Subscribe to driver table updates.
-<<<<<<< HEAD
-  const auto driver_table_handler =
-      [this](gcs::AsyncGcsClient *client, const DriverID &client_id,
-             const std::vector<DriverTableData> &driver_data) {
-        HandleDriverTableUpdate(client_id, driver_data);
-      };
-  RAY_RETURN_NOT_OK(gcs_client_->driver_table().Subscribe(
-      DriverID::Nil(), ClientID::Nil(), driver_table_handler, nullptr));
-=======
   const auto job_table_handler = [this](gcs::AsyncGcsClient *client, const JobID &job_id,
                                         const std::vector<JobTableData> &job_data) {
     HandleJobTableUpdate(job_id, job_data);
   };
   RAY_RETURN_NOT_OK(gcs_client_->job_table().Subscribe(JobID::Nil(), ClientID::Nil(),
                                                        job_table_handler, nullptr));
->>>>>>> 8271ece8
 
   // Start sending heartbeats to the GCS.
   last_heartbeat_at_ms_ = current_time_ms();
@@ -291,16 +265,6 @@
   });
 }
 
-<<<<<<< HEAD
-void NodeManager::HandleDriverTableUpdate(
-    const DriverID &id, const std::vector<DriverTableData> &driver_data) {
-  for (const auto &entry : driver_data) {
-    RAY_LOG(DEBUG) << "HandleDriverTableUpdate "
-                   << UniqueID::FromBinary(entry.driver_id()) << " " << entry.is_dead();
-    if (entry.is_dead()) {
-      auto driver_id = DriverID::FromBinary(entry.driver_id());
-      auto workers = worker_pool_.GetWorkersRunningTasksForDriver(driver_id);
-=======
 void NodeManager::HandleJobTableUpdate(const JobID &id,
                                        const std::vector<JobTableData> &job_data) {
   for (const auto &entry : job_data) {
@@ -309,7 +273,6 @@
     if (entry.is_dead()) {
       auto job_id = JobID::FromBinary(entry.job_id());
       auto workers = worker_pool_.GetWorkersRunningTasksForJob(job_id);
->>>>>>> 8271ece8
 
       // Kill all the workers. The actual cleanup for these workers is done
       // later when we receive the DisconnectClient message from them.
@@ -429,12 +392,6 @@
                                  client_data.node_manager_port(), client_call_manager_));
   remote_node_manager_clients_.emplace(client_id, std::move(client));
 
-<<<<<<< HEAD
-  ResourceSet resources_total(
-      rpc::VectorFromProtobuf(client_data.resources_total_label()),
-      rpc::VectorFromProtobuf(client_data.resources_total_capacity()));
-  cluster_resource_map_.emplace(client_id, SchedulingResources(resources_total));
-=======
   // Fetch resource info for the remote client and update cluster resource map.
   RAY_CHECK_OK(gcs_client_->resource_table().Lookup(
       JobID::Nil(), client_id,
@@ -448,7 +405,6 @@
         }
         ResourceCreateUpdated(client_id, resource_set);
       }));
->>>>>>> 8271ece8
 }
 
 void NodeManager::ClientRemoved(const ClientTableData &client_data) {
@@ -500,22 +456,6 @@
   lineage_cache_.FlushAllUncommittedTasks();
 }
 
-<<<<<<< HEAD
-void NodeManager::ResourceCreateUpdated(const ClientTableData &client_data) {
-  const ClientID client_id = ClientID::FromBinary(client_data.client_id());
-  const ClientID &local_client_id = gcs_client_->client_table().GetLocalClientId();
-
-  RAY_LOG(DEBUG) << "[ResourceCreateUpdated] received callback from client id "
-                 << client_id << ". Updating resource map.";
-  ResourceSet new_res_set(
-      rpc::VectorFromProtobuf(client_data.resources_total_label()),
-      rpc::VectorFromProtobuf(client_data.resources_total_capacity()));
-
-  const ResourceSet &old_res_set = cluster_resource_map_[client_id].GetTotalResources();
-  ResourceSet difference_set = old_res_set.FindUpdatedResources(new_res_set);
-  RAY_LOG(DEBUG) << "[ResourceCreateUpdated] The difference in the resource map is "
-                 << difference_set.ToString();
-=======
 void NodeManager::ResourceCreateUpdated(const ClientID &client_id,
                                         const ResourceSet &createUpdatedResources) {
   const ClientID &local_client_id = gcs_client_->client_table().GetLocalClientId();
@@ -523,7 +463,6 @@
   RAY_LOG(DEBUG) << "[ResourceCreateUpdated] received callback from client id "
                  << client_id << " with created or updated resources: "
                  << createUpdatedResources.ToString() << ". Updating resource map.";
->>>>>>> 8271ece8
 
   SchedulingResources &cluster_schedres = cluster_resource_map_[client_id];
 
@@ -547,23 +486,6 @@
   return;
 }
 
-<<<<<<< HEAD
-void NodeManager::ResourceDeleted(const ClientTableData &client_data) {
-  const ClientID client_id = ClientID::FromBinary(client_data.client_id());
-  const ClientID &local_client_id = gcs_client_->client_table().GetLocalClientId();
-
-  ResourceSet new_res_set(
-      rpc::VectorFromProtobuf(client_data.resources_total_label()),
-      rpc::VectorFromProtobuf(client_data.resources_total_capacity()));
-  RAY_LOG(DEBUG) << "[ResourceDeleted] received callback from client id " << client_id
-                 << " with new resources: " << new_res_set.ToString()
-                 << ". Updating resource map.";
-
-  const ResourceSet &old_res_set = cluster_resource_map_[client_id].GetTotalResources();
-  ResourceSet deleted_set = old_res_set.FindDeletedResources(new_res_set);
-  RAY_LOG(DEBUG) << "[ResourceDeleted] The difference in the resource map is "
-                 << deleted_set.ToString();
-=======
 void NodeManager::ResourceDeleted(const ClientID &client_id,
                                   const std::vector<std::string> &resource_names) {
   const ClientID &local_client_id = gcs_client_->client_table().GetLocalClientId();
@@ -577,7 +499,6 @@
                    << " with deleted resources: " << oss.str()
                    << ". Updating resource map.";
   }
->>>>>>> 8271ece8
 
   SchedulingResources &cluster_schedres = cluster_resource_map_[client_id];
 
@@ -626,18 +547,10 @@
   SchedulingResources &remote_resources = it->second;
 
   ResourceSet remote_available(
-<<<<<<< HEAD
-      rpc::VectorFromProtobuf(heartbeat_data.resources_total_label()),
-      rpc::VectorFromProtobuf(heartbeat_data.resources_total_capacity()));
-  ResourceSet remote_load(
-      rpc::VectorFromProtobuf(heartbeat_data.resource_load_label()),
-      rpc::VectorFromProtobuf(heartbeat_data.resource_load_capacity()));
-=======
       VectorFromProtobuf(heartbeat_data.resources_total_label()),
       VectorFromProtobuf(heartbeat_data.resources_total_capacity()));
   ResourceSet remote_load(VectorFromProtobuf(heartbeat_data.resource_load_label()),
                           VectorFromProtobuf(heartbeat_data.resource_load_capacity()));
->>>>>>> 8271ece8
   // TODO(atumanov): assert that the load is a non-empty ResourceSet.
   remote_resources.SetAvailableResources(std::move(remote_available));
   // Extract the load information and save it locally.
@@ -903,26 +816,10 @@
     ProcessPushErrorRequestMessage(message_data);
   } break;
   case protocol::MessageType::PushProfileEventsRequest: {
-<<<<<<< HEAD
-    ProfileTableDataT fbs_message;
-    flatbuffers::GetRoot<ProfileTableData>(message_data)->UnPackTo(&fbs_message);
-    rpc::ProfileTableData profile_table_data;
-    profile_table_data.set_component_type(fbs_message.component_type);
-    profile_table_data.set_component_id(fbs_message.component_id);
-    for (const auto &fbs_event : fbs_message.profile_events) {
-      rpc::ProfileTableData::ProfileEvent *event =
-          profile_table_data.add_profile_events();
-      event->set_event_type(fbs_event->event_type);
-      event->set_start_time(fbs_event->start_time);
-      event->set_end_time(fbs_event->end_time);
-      event->set_extra_data(fbs_event->extra_data);
-    }
-=======
     auto fbs_message = flatbuffers::GetRoot<flatbuffers::String>(message_data);
     rpc::ProfileTableData profile_table_data;
     RAY_CHECK(
         profile_table_data.ParseFromArray(fbs_message->data(), fbs_message->size()));
->>>>>>> 8271ece8
     RAY_CHECK_OK(gcs_client_->profile_table().AddProfileEventBatch(profile_table_data));
   } break;
   case protocol::MessageType::FreeObjectsInObjectStoreRequest: {
@@ -1389,33 +1286,6 @@
     return;
   }
 
-<<<<<<< HEAD
-  // Add the new resource to a skeleton ClientTableData object
-  ClientTableData data;
-  gcs_client_->client_table().GetClient(client_id, data);
-  // Replace the resource vectors with the resource deltas from the message.
-  // RES_CREATEUPDATE and RES_DELETE entries in the ClientTable track changes (deltas) in
-  // the resources
-  data.add_resources_total_label(resource_name);
-  data.add_resources_total_capacity(capacity);
-  // Set the correct flag for entry_type
-  if (is_deletion) {
-    data.set_entry_type(ClientTableData::RES_DELETE);
-  } else {
-    data.set_entry_type(ClientTableData::RES_CREATEUPDATE);
-  }
-
-  // Submit to the client table. This calls the ResourceCreateUpdated callback, which
-  // updates cluster_resource_map_.
-  std::shared_ptr<Worker> worker = worker_pool_.GetRegisteredWorker(client);
-  if (not worker) {
-    worker = worker_pool_.GetRegisteredDriver(client);
-  }
-  auto data_shared_ptr = std::make_shared<ClientTableData>(data);
-  auto client_table = gcs_client_->client_table();
-  RAY_CHECK_OK(gcs_client_->client_table().Append(
-      DriverID::Nil(), client_table.client_log_key_, data_shared_ptr, nullptr));
-=======
   // Submit to the client table. This calls the ResourceCreateUpdated or ResourceDeleted
   // callback, which updates cluster_resource_map_.
   if (is_deletion) {
@@ -1429,7 +1299,6 @@
     RAY_CHECK_OK(
         gcs_client_->resource_table().Update(JobID::Nil(), client_id, data_map, nullptr));
   }
->>>>>>> 8271ece8
 }
 
 void NodeManager::ScheduleTasks(
@@ -1971,16 +1840,10 @@
   }
 }
 
-<<<<<<< HEAD
-ActorTableData NodeManager::CreateActorTableDataFromCreationTask(const Task &task) {
-  RAY_CHECK(task.GetTaskSpecification().IsActorCreationTask());
-  auto actor_id = task.GetTaskSpecification().ActorCreationId();
-=======
 ActorTableData NodeManager::CreateActorTableDataFromCreationTask(
     const TaskSpecification &task_spec) {
   RAY_CHECK(task_spec.IsActorCreationTask());
   auto actor_id = task_spec.ActorCreationId();
->>>>>>> 8271ece8
   auto actor_entry = actor_registry_.find(actor_id);
   ActorTableData new_actor_data;
   // TODO(swang): If this is an actor that was reconstructed, and previous
@@ -1992,23 +1855,12 @@
     // change even if the actor fails or is reconstructed.
     new_actor_data.set_actor_id(actor_id.Binary());
     new_actor_data.set_actor_creation_dummy_object_id(
-<<<<<<< HEAD
-        task.GetTaskSpecification().ActorDummyObject().Binary());
-    new_actor_data.set_driver_id(task.GetTaskSpecification().DriverId().Binary());
-    new_actor_data.set_max_reconstructions(
-        task.GetTaskSpecification().MaxActorReconstructions());
-    // This is the first time that the actor has been created, so the number
-    // of remaining reconstructions is the max.
-    new_actor_data.set_remaining_reconstructions(
-        task.GetTaskSpecification().MaxActorReconstructions());
-=======
         task_spec.ActorDummyObject().Binary());
     new_actor_data.set_job_id(task_spec.JobId().Binary());
     new_actor_data.set_max_reconstructions(task_spec.MaxActorReconstructions());
     // This is the first time that the actor has been created, so the number
     // of remaining reconstructions is the max.
     new_actor_data.set_remaining_reconstructions(task_spec.MaxActorReconstructions());
->>>>>>> 8271ece8
   } else {
     // If we've already seen this actor, it means that this actor was reconstructed.
     // Thus, its previous state must be RECONSTRUCTING.
@@ -2048,57 +1900,6 @@
   if (task_spec.IsActorCreationTask()) {
     // This was an actor creation task. Convert the worker to an actor.
     worker.AssignActorId(actor_id);
-<<<<<<< HEAD
-    // Notify the other node managers that the actor has been created.
-    const auto new_actor_data = CreateActorTableDataFromCreationTask(task);
-    if (resumed_from_checkpoint) {
-      // This actor was resumed from a checkpoint. In this case, we first look
-      // up the checkpoint in GCS and use it to restore the actor registration
-      // and frontier.
-      const auto checkpoint_id = checkpoint_id_to_restore_[actor_id];
-      checkpoint_id_to_restore_.erase(actor_id);
-      RAY_LOG(DEBUG) << "Looking up checkpoint " << checkpoint_id << " for actor "
-                     << actor_id;
-      RAY_CHECK_OK(gcs_client_->actor_checkpoint_table().Lookup(
-          DriverID::Nil(), checkpoint_id,
-          [this, actor_id, new_actor_data](ray::gcs::AsyncGcsClient *client,
-                                           const UniqueID &checkpoint_id,
-                                           const ActorCheckpointData &checkpoint_data) {
-            RAY_LOG(INFO) << "Restoring registration for actor " << actor_id
-                          << " from checkpoint " << checkpoint_id;
-            ActorRegistration actor_registration =
-                ActorRegistration(new_actor_data, checkpoint_data);
-            // Mark the unreleased dummy objects in the checkpoint frontier as local.
-            for (const auto &entry : actor_registration.GetDummyObjects()) {
-              HandleObjectLocal(entry.first);
-            }
-            HandleActorStateTransition(actor_id, std::move(actor_registration));
-            PublishActorStateTransition(
-                actor_id, new_actor_data,
-                /*failure_callback=*/
-                [](gcs::AsyncGcsClient *client, const ActorID &id,
-                   const ActorTableData &data) {
-                  // Only one node at a time should succeed at creating the actor.
-                  RAY_LOG(FATAL) << "Failed to update state to ALIVE for actor " << id;
-                });
-          },
-          [actor_id](ray::gcs::AsyncGcsClient *client, const UniqueID &checkpoint_id) {
-            RAY_LOG(FATAL) << "Couldn't find checkpoint " << checkpoint_id
-                           << " for actor " << actor_id << " in GCS.";
-          }));
-    } else {
-      // The actor did not resume from a checkpoint. Immediately notify the
-      // other node managers that the actor has been created.
-      HandleActorStateTransition(actor_id, ActorRegistration(new_actor_data));
-      PublishActorStateTransition(
-          actor_id, new_actor_data,
-          /*failure_callback=*/
-          [](gcs::AsyncGcsClient *client, const ActorID &id, const ActorTableData &data) {
-            // Only one node at a time should succeed at creating the actor.
-            RAY_LOG(FATAL) << "Failed to update state to ALIVE for actor " << id;
-          });
-    }
-=======
     // Lookup the parent actor id.
     auto parent_task_id = task_spec.ParentTaskId();
     RAY_CHECK(actor_handle_id.IsNil());
@@ -2151,7 +1952,6 @@
     // The actor was not resumed from a checkpoint. We extend the actor's
     // frontier as usual since there is no frontier to restore.
     ExtendActorFrontier(task_spec.ActorDummyObject(), actor_id, actor_handle_id);
->>>>>>> 8271ece8
   }
 }
 
@@ -2249,13 +2049,7 @@
              const TaskTableData &task_data) {
         // The task was in the GCS task table. Use the stored task spec to
         // re-execute the task.
-<<<<<<< HEAD
-        auto message = flatbuffers::GetRoot<protocol::Task>(task_data.task().data());
-        const Task task(*message);
-        ResubmitTask(task);
-=======
         ResubmitTask(Task(task_data.task()));
->>>>>>> 8271ece8
       },
       /*failure_callback=*/
       [this](ray::gcs::AsyncGcsClient *client, const TaskID &task_id) {
@@ -2449,22 +2243,11 @@
     return;
   }
 
-<<<<<<< HEAD
-  // Get and serialize the task's unforwarded, uncommitted lineage.
-  Lineage uncommitted_lineage;
-  if (lineage_cache_.ContainsTask(task_id)) {
-    uncommitted_lineage = lineage_cache_.GetUncommittedLineageOrDie(task_id, node_id);
-  } else {
-    // TODO: We expected the lineage to be in cache, but it was evicted (#3813).
-    // This is a bug but is not fatal to the application.
-    RAY_DCHECK(false) << "No lineage cache entry found for task " << task_id;
-=======
   // Get the task's unforwarded, uncommitted lineage.
   Lineage uncommitted_lineage = lineage_cache_.GetUncommittedLineage(task_id, node_id);
   if (uncommitted_lineage.GetEntries().empty()) {
     // There is no uncommitted lineage. This can happen if the lineage was
     // already evicted before we forwarded the task.
->>>>>>> 8271ece8
     uncommitted_lineage.SetEntry(task, GcsStatus::NONE);
   }
   auto entry = uncommitted_lineage.GetEntryMutable(task_id);
