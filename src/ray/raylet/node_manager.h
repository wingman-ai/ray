#ifndef RAY_RAYLET_NODE_MANAGER_H
#define RAY_RAYLET_NODE_MANAGER_H

#include <boost/asio/steady_timer.hpp>

// clang-format off
#include "ray/rpc/client_call.h"
#include "ray/rpc/node_manager/node_manager_server.h"
#include "ray/rpc/node_manager/node_manager_client.h"
#include "ray/common/task/task.h"
#include "ray/common/client_connection.h"
<<<<<<< HEAD
=======
#include "ray/common/task/task_common.h"
#include "ray/common/task/scheduling_resources.h"
#include "ray/object_manager/object_manager.h"
>>>>>>> 8271ece8
#include "ray/raylet/actor_registration.h"
#include "ray/raylet/lineage_cache.h"
#include "ray/raylet/scheduling_policy.h"
#include "ray/raylet/scheduling_queue.h"
#include "ray/raylet/reconstruction_policy.h"
#include "ray/raylet/task_dependency_manager.h"
#include "ray/raylet/worker_pool.h"
#include "ray/util/ordered_set.h"
// clang-format on

namespace ray {

namespace raylet {

using rpc::ActorTableData;
using rpc::ClientTableData;
<<<<<<< HEAD
using rpc::DriverTableData;
using rpc::ErrorType;
using rpc::HeartbeatBatchTableData;
using rpc::HeartbeatTableData;
=======
using rpc::ErrorType;
using rpc::HeartbeatBatchTableData;
using rpc::HeartbeatTableData;
using rpc::JobTableData;
>>>>>>> 8271ece8

struct NodeManagerConfig {
  /// The node's resource configuration.
  ResourceSet resource_config;
  /// The IP address this node manager is running on.
  std::string node_manager_address;
  /// The port to use for listening to incoming connections. If this is 0 then
  /// the node manager will choose its own port.
  int node_manager_port;
  /// The initial number of workers to create.
  int num_initial_workers;
  /// The number of workers per process.
  int num_workers_per_process;
  /// The maximum number of workers that can be started concurrently by a
  /// worker pool.
  int maximum_startup_concurrency;
  /// The commands used to start the worker process, grouped by language.
  WorkerCommandMap worker_commands;
  /// The time between heartbeats in milliseconds.
  uint64_t heartbeat_period_ms;
  /// The time between debug dumps in milliseconds, or -1 to disable.
  uint64_t debug_dump_period_ms;
  /// the maximum lineage size.
  uint64_t max_lineage_size;
  /// The store socket name.
  std::string store_socket_name;
  /// The path to the ray temp dir.
  std::string temp_dir;
  /// The path of this ray session dir.
  std::string session_dir;
};

class NodeManager : public rpc::NodeManagerServiceHandler {
 public:
  /// Create a node manager.
  ///
  /// \param resource_config The initial set of node resources.
  /// \param object_manager A reference to the local object manager.
  NodeManager(boost::asio::io_service &io_service, const NodeManagerConfig &config,
              ObjectManager &object_manager,
              std::shared_ptr<gcs::AsyncGcsClient> gcs_client,
              std::shared_ptr<ObjectDirectoryInterface> object_directory_);

  /// Process a new client connection.
  ///
  /// \param client The client to process.
  /// \return Void.
  void ProcessNewClient(LocalClientConnection &client);

  /// Process a message from a client. This method is responsible for
  /// explicitly listening for more messages from the client if the client is
  /// still alive.
  ///
  /// \param client The client that sent the message.
  /// \param message_type The message type (e.g., a flatbuffer enum).
  /// \param message_data A pointer to the message data.
  /// \return Void.
  void ProcessClientMessage(const std::shared_ptr<LocalClientConnection> &client,
                            int64_t message_type, const uint8_t *message_data);

  /// Handle a new node manager connection.
  ///
  /// \param node_manager_client The connection to the remote node manager.
  /// \return Void.
  void ProcessNewNodeManager(TcpClientConnection &node_manager_client);

  /// Subscribe to the relevant GCS tables and set up handlers.
  ///
  /// \return Status indicating whether this was done successfully or not.
  ray::Status RegisterGcs();

  /// Returns debug string for class.
  ///
  /// \return string.
  std::string DebugString() const;

  /// Record metrics.
  void RecordMetrics() const;

  /// Get the port of the node manager rpc server.
  int GetServerPort() const { return node_manager_server_.GetPort(); }

 private:
  /// Methods for handling clients.

  /// Handler for the addition of a new GCS client.
  ///
  /// \param data Data associated with the new client.
  /// \return Void.
  void ClientAdded(const ClientTableData &data);

  /// Handler for the removal of a GCS client.
  /// \param client_data Data associated with the removed client.
  /// \return Void.
  void ClientRemoved(const ClientTableData &client_data);

  /// Handler for the addition or updation of a resource in the GCS
  /// \param client_id ID of the node that created or updated resources.
  /// \param createUpdatedResources Created or updated resources.
  /// \return Void.
<<<<<<< HEAD
  void ResourceCreateUpdated(const ClientTableData &client_data);
=======
  void ResourceCreateUpdated(const ClientID &client_id,
                             const ResourceSet &createUpdatedResources);
>>>>>>> 8271ece8

  /// Handler for the deletion of a resource in the GCS
  /// \param client_id ID of the node that deleted resources.
  /// \param resource_names Names of deleted resources.
  /// \return Void.
<<<<<<< HEAD
  void ResourceDeleted(const ClientTableData &client_data);
=======
  void ResourceDeleted(const ClientID &client_id,
                       const std::vector<std::string> &resource_names);
>>>>>>> 8271ece8

  /// Evaluates the local infeasible queue to check if any tasks can be scheduled.
  /// This is called whenever there's an update to the resources on the local client.
  /// \return Void.
  void TryLocalInfeasibleTaskScheduling();

  /// Send heartbeats to the GCS.
  void Heartbeat();

  /// Write out debug state to a file.
  void DumpDebugState() const;

  /// Get profiling information from the object manager and push it to the GCS.
  ///
  /// \return Void.
  void GetObjectManagerProfileInfo();

  /// Handler for a heartbeat notification from the GCS.
  ///
  /// \param id The ID of the node manager that sent the heartbeat.
  /// \param data The heartbeat data including load information.
  /// \return Void.
  void HeartbeatAdded(const ClientID &id, const HeartbeatTableData &data);
  /// Handler for a heartbeat batch notification from the GCS
  ///
  /// \param heartbeat_batch The batch of heartbeat data.
  void HeartbeatBatchAdded(const HeartbeatBatchTableData &heartbeat_batch);

  /// Methods for task scheduling.

  /// Enqueue a placeable task to wait on object dependencies or be ready for
  /// dispatch.
  ///
  /// \param task The task in question.
  /// \return Void.
  void EnqueuePlaceableTask(const Task &task);
  /// This will treat a task removed from the local queue as if it had been
  /// executed and failed. This is done by looping over the task return IDs and
  /// for each ID storing an object that represents a failure in the object
  /// store. When clients retrieve these objects, they will raise
  /// application-level exceptions. State for the task will be cleaned up as if
  /// it were any other task that had been assigned, executed, and removed from
  /// the local queue.
  ///
  /// \param task The task to fail.
  /// \param error_type The type of the error that caused this task to fail.
  /// \return Void.
  void TreatTaskAsFailed(const Task &task, const ErrorType &error_type);
  /// This is similar to TreatTaskAsFailed, but it will only mark the task as
  /// failed if at least one of the task's return values is lost. A return
  /// value is lost if it has been created before, but no longer exists on any
  /// nodes, due to either node failure or eviction.
  ///
  /// \param task The task to potentially fail.
  /// \return Void.
  void TreatTaskAsFailedIfLost(const Task &task);
  /// Handle specified task's submission to the local node manager.
  ///
  /// \param task The task being submitted.
  /// \param uncommitted_lineage The uncommitted lineage of the task.
  /// \param forwarded True if the task has been forwarded from a different
  /// node manager and false if it was submitted by a local worker.
  /// \return Void.
  void SubmitTask(const Task &task, const Lineage &uncommitted_lineage,
                  bool forwarded = false);
  /// Assign a task. The task is assumed to not be queued in local_queues_.
  ///
  /// \param task The task in question.
  /// \return true, if tasks was assigned to a worker, false otherwise.
  bool AssignTask(const Task &task);
  /// Handle a worker finishing its assigned task.
  ///
  /// \param worker The worker that finished the task.
  /// \return Void.
  void FinishAssignedTask(Worker &worker);
  /// Helper function to produce actor table data for a newly created actor.
  ///
<<<<<<< HEAD
  /// \param task The actor creation task that created the actor.
  ActorTableData CreateActorTableDataFromCreationTask(const Task &task);
=======
  /// \param task_spec Task specification of the actor creation task that created the
  /// actor.
  ActorTableData CreateActorTableDataFromCreationTask(const TaskSpecification &task_spec);
>>>>>>> 8271ece8
  /// Handle a worker finishing an assigned actor task or actor creation task.
  /// \param worker The worker that finished the task.
  /// \param task The actor task or actor creation task.
  /// \return Void.
  void FinishAssignedActorTask(Worker &worker, const Task &task);
  /// Helper function for handling worker to finish its assigned actor task
  /// or actor creation task. Gets invoked when tasks's parent actor is known.
  ///
  /// \param actor_id The actor id corresponding to the actor (creation) task.
  /// \param actor_handle_id The actor id corresponding to the actor (creation) task.
  /// \param new_actor_data The struct which will be used to register the task.
  /// \param resumed_from_checkpoint If the actor was resumed from a checkpoint.
  /// \param dummy_object Dummy object corresponding to the actor creation task.
  /// \return Void.
  void FinishAssignedActorCreationTask(const ActorID &parent_actor_id,
                                       const TaskSpecification &task_spec,
                                       bool resumed_from_checkpoint);
  /// Extend actor frontier after an actor task or actor creation task executes.
  ///
  /// \param dummy_object Dummy object corresponding to the task.
  /// \param actor_id The relevant actor ID.
  /// \param actor_handle_id The relevant actor handle ID.
  void ExtendActorFrontier(const ObjectID &dummy_object, const ActorID &actor_id,
                           const ActorHandleID &actor_handle_id);
  /// Make a placement decision for placeable tasks given the resource_map
  /// provided. This will perform task state transitions and task forwarding.
  ///
  /// \param resource_map A mapping from node manager ID to an estimate of the
  /// resources available to that node manager. Scheduling decisions will only
  /// consider the local node manager and the node managers in the keys of the
  /// resource_map argument.
  /// \return Void.
  void ScheduleTasks(std::unordered_map<ClientID, SchedulingResources> &resource_map);
  /// Handle a task whose return value(s) must be reconstructed.
  ///
  /// \param task_id The relevant task ID.
  /// \return Void.
  void HandleTaskReconstruction(const TaskID &task_id);
  /// Resubmit a task for execution. This is a task that was previously already
  /// submitted to a raylet but which must now be re-executed.
  ///
  /// \param task The task being resubmitted.
  /// \return Void.
  void ResubmitTask(const Task &task);
  /// Attempt to forward a task to a remote different node manager. If this
  /// fails, the task will be resubmit locally.
  ///
  /// \param task The task in question.
  /// \param node_manager_id The ID of the remote node manager.
  /// \return Void.
  void ForwardTaskOrResubmit(const Task &task, const ClientID &node_manager_id);
  /// Forward a task to another node to execute. The task is assumed to not be
  /// queued in local_queues_.
  ///
  /// \param task The task to forward.
  /// \param node_id The ID of the node to forward the task to.
  /// \param on_error Callback on run on non-ok status.
  void ForwardTask(
      const Task &task, const ClientID &node_id,
      const std::function<void(const ray::Status &, const Task &)> &on_error);

  /// Dispatch locally scheduled tasks. This attempts the transition from "scheduled" to
  /// "running" task state.
  ///
  /// This function is called in the following cases:
  ///   (1) A set of new tasks is added to the ready queue.
  ///   (2) New resources are becoming available on the local node.
  ///   (3) A new worker becomes available.
  /// Note in case (1) we only need to look at the new tasks added to the
  /// ready queue, as we know that the old tasks in the ready queue cannot
  /// be scheduled (We checked those tasks last time new resources or
  /// workers became available, and nothing changed since then.) In this case,
  /// tasks_with_resources contains only the newly added tasks to the
  /// ready queue. Otherwise, tasks_with_resources points to entire ready queue.
  /// \param tasks_with_resources Mapping from resource shapes to tasks with
  /// that resource shape.
  void DispatchTasks(
      const std::unordered_map<ResourceSet, ordered_set<TaskID>> &tasks_with_resources);

  /// Handle a task that is blocked. This could be a task assigned to a worker,
  /// an out-of-band task (e.g., a thread created by the application), or a
  /// driver task. This can be triggered when a client starts a get call or a
  /// wait call.
  ///
  /// \param client The client that is executing the blocked task.
  /// \param required_object_ids The IDs that the client is blocked waiting for.
  /// \param current_task_id The task that is blocked.
  /// \return Void.
  void HandleTaskBlocked(const std::shared_ptr<LocalClientConnection> &client,
                         const std::vector<ObjectID> &required_object_ids,
                         const TaskID &current_task_id);

  /// Handle a task that is unblocked. This could be a task assigned to a
  /// worker, an out-of-band task (e.g., a thread created by the application),
  /// or a driver task. This can be triggered when a client finishes a get call
  /// or a wait call. The given task must be blocked, via a previous call to
  /// HandleTaskBlocked.
  ///
  /// \param client The client that is executing the unblocked task.
  /// \param current_task_id The task that is unblocked.
  /// \return Void.
  void HandleTaskUnblocked(const std::shared_ptr<LocalClientConnection> &client,
                           const TaskID &current_task_id);

  /// Kill a worker.
  ///
  /// \param worker The worker to kill.
  /// \return Void.
  void KillWorker(std::shared_ptr<Worker> worker);

  /// The callback for handling an actor state transition (e.g., from ALIVE to
  /// DEAD), whether as a notification from the actor table or as a handler for
  /// a local actor's state transition. This method is idempotent and will ignore
  /// old state transition.
  ///
  /// \param actor_id The actor ID of the actor whose state was updated.
  /// \param actor_registration The ActorRegistration object that represents actor's
  /// new state.
  /// \return Void.
  void HandleActorStateTransition(const ActorID &actor_id,
                                  ActorRegistration &&actor_registration);

  /// Publish an actor's state transition to all other nodes.
  ///
  /// \param actor_id The actor ID of the actor whose state was updated.
  /// \param data Data to publish.
  /// \param failure_callback An optional callback to call if the publish is
  /// unsuccessful.
  void PublishActorStateTransition(
      const ActorID &actor_id, const ActorTableData &data,
      const ray::gcs::ActorTable::WriteCallback &failure_callback);

  /// When a job finished, loop over all of the queued tasks for that job and
  /// treat them as failed.
  ///
  /// \param job_id The job that exited.
  /// \return Void.
  void CleanUpTasksForFinishedJob(const JobID &job_id);

  /// Handle an object becoming local. This updates any local accounting, but
  /// does not write to any global accounting in the GCS.
  ///
  /// \param object_id The object that is locally available.
  /// \return Void.
  void HandleObjectLocal(const ObjectID &object_id);
  /// Handle an object that is no longer local. This updates any local
  /// accounting, but does not write to any global accounting in the GCS.
  ///
  /// \param object_id The object that has been evicted locally.
  /// \return Void.
  void HandleObjectMissing(const ObjectID &object_id);

  /// Handles updates to job table.
  ///
  /// \param id An unused value. TODO(rkn): Should this be removed?
  /// \param job_data Data associated with a job table event.
  /// \return Void.
<<<<<<< HEAD
  void HandleDriverTableUpdate(const DriverID &id,
                               const std::vector<DriverTableData> &driver_data);
=======
  void HandleJobTableUpdate(const JobID &id, const std::vector<JobTableData> &job_data);
>>>>>>> 8271ece8

  /// Check if certain invariants associated with the task dependency manager
  /// and the local queues are satisfied. This is only used for debugging
  /// purposes.
  ///
  /// \return True if the invariants are satisfied and false otherwise.
  bool CheckDependencyManagerInvariant() const;

  /// Process client message of RegisterClientRequest
  ///
  /// \param client The client that sent the message.
  /// \param message_data A pointer to the message data.
  /// \return Void.
  void ProcessRegisterClientRequestMessage(
      const std::shared_ptr<LocalClientConnection> &client, const uint8_t *message_data);

  /// Handle the case that a worker is available.
  ///
  /// \param client The connection for the worker.
  /// \return Void.
  void HandleWorkerAvailable(const std::shared_ptr<LocalClientConnection> &client);

  /// Handle a client that has disconnected. This can be called multiple times
  /// on the same client because this is triggered both when a client
  /// disconnects and when the node manager fails to write a message to the
  /// client.
  ///
  /// \param client The client that sent the message.
  /// \param intentional_disconnect Wether the client was intentionally disconnected.
  /// \return Void.
  void ProcessDisconnectClientMessage(
      const std::shared_ptr<LocalClientConnection> &client,
      bool intentional_disconnect = false);

  /// Process client message of SubmitTask
  ///
  /// \param message_data A pointer to the message data.
  /// \return Void.
  void ProcessSubmitTaskMessage(const uint8_t *message_data);

  /// Process client message of FetchOrReconstruct
  ///
  /// \param client The client that sent the message.
  /// \param message_data A pointer to the message data.
  /// \return Void.
  void ProcessFetchOrReconstructMessage(
      const std::shared_ptr<LocalClientConnection> &client, const uint8_t *message_data);

  /// Process client message of WaitRequest
  ///
  /// \param client The client that sent the message.
  /// \param message_data A pointer to the message data.
  /// \return Void.
  void ProcessWaitRequestMessage(const std::shared_ptr<LocalClientConnection> &client,
                                 const uint8_t *message_data);

  /// Process client message of PushErrorRequest
  ///
  /// \param message_data A pointer to the message data.
  /// \return Void.
  void ProcessPushErrorRequestMessage(const uint8_t *message_data);

  /// Process client message of PrepareActorCheckpointRequest.
  ///
  /// \param client The client that sent the message.
  /// \param message_data A pointer to the message data.
  void ProcessPrepareActorCheckpointRequest(
      const std::shared_ptr<LocalClientConnection> &client, const uint8_t *message_data);

  /// Process client message of NotifyActorResumedFromCheckpoint.
  ///
  /// \param message_data A pointer to the message data.
  void ProcessNotifyActorResumedFromCheckpoint(const uint8_t *message_data);

  /// Update actor frontier when a task finishes.
  /// If the task is an actor creation task and the actor was resumed from a checkpoint,
  /// restore the frontier from the checkpoint. Otherwise, just extend actor frontier.
  ///
  /// \param task The task that just finished.
  void UpdateActorFrontier(const Task &task);

  /// Process client message of SetResourceRequest
  /// \param client The client that sent the message.
  /// \param message_data A pointer to the message data.
  /// \return Void.
  void ProcessSetResourceRequest(const std::shared_ptr<LocalClientConnection> &client,
                                 const uint8_t *message_data);

  /// Handle the case where an actor is disconnected, determine whether this
  /// actor needs to be reconstructed and then update actor table.
  /// This function needs to be called either when actor process dies or when
  /// a node dies.
  ///
  /// \param actor_id Id of this actor.
  /// \param was_local Whether the disconnected was on this local node.
  /// \param intentional_disconnect Wether the client was intentionally disconnected.
  /// \return Void.
  void HandleDisconnectedActor(const ActorID &actor_id, bool was_local,
                               bool intentional_disconnect);

  /// Finish assigning a task to a worker.
  ///
  /// \param task_id Id of the task.
  /// \param worker Worker which the task is assigned to.
  /// \param success Whether the task is successfully assigned to the worker.
  /// \return void.
  void FinishAssignTask(const TaskID &task_id, Worker &worker, bool success);

  /// Handle a `ForwardTask` request.
  void HandleForwardTask(const rpc::ForwardTaskRequest &request,
                         rpc::ForwardTaskReply *reply,
                         rpc::SendReplyCallback send_reply_callback) override;

  // GCS client ID for this node.
  ClientID client_id_;
  boost::asio::io_service &io_service_;
  ObjectManager &object_manager_;
  /// A Plasma object store client. This is used exclusively for creating new
  /// objects in the object store (e.g., for actor tasks that can't be run
  /// because the actor died).
  plasma::PlasmaClient store_client_;
  /// A client connection to the GCS.
  std::shared_ptr<gcs::AsyncGcsClient> gcs_client_;
  /// The object table. This is shared with the object manager.
  std::shared_ptr<ObjectDirectoryInterface> object_directory_;
  /// The timer used to send heartbeats.
  boost::asio::steady_timer heartbeat_timer_;
  /// The period used for the heartbeat timer.
  std::chrono::milliseconds heartbeat_period_;
  /// The period between debug state dumps.
  int64_t debug_dump_period_;
  /// The path to the ray temp dir.
  std::string temp_dir_;
  /// The timer used to get profiling information from the object manager and
  /// push it to the GCS.
  boost::asio::steady_timer object_manager_profile_timer_;
  /// The time that the last heartbeat was sent at. Used to make sure we are
  /// keeping up with heartbeats.
  uint64_t last_heartbeat_at_ms_;
  /// The time that the last debug string was logged to the console.
  uint64_t last_debug_dump_at_ms_;
  /// Initial node manager configuration.
  const NodeManagerConfig initial_config_;
  /// The resources (and specific resource IDs) that are currently available.
  ResourceIdSet local_available_resources_;
  std::unordered_map<ClientID, SchedulingResources> cluster_resource_map_;
  /// A pool of workers.
  WorkerPool worker_pool_;
  /// A set of queues to maintain tasks.
  SchedulingQueue local_queues_;
  /// The scheduling policy in effect for this raylet.
  SchedulingPolicy scheduling_policy_;
  /// The reconstruction policy for deciding when to re-execute a task.
  ReconstructionPolicy reconstruction_policy_;
  /// A manager to make waiting tasks's missing object dependencies available.
  TaskDependencyManager task_dependency_manager_;
  /// The lineage cache for the GCS object and task tables.
  LineageCache lineage_cache_;
  /// A mapping from actor ID to registration information about that actor
  /// (including which node manager owns it).
  std::unordered_map<ActorID, ActorRegistration> actor_registry_;

  /// This map stores actor ID to the ID of the checkpoint that will be used to
  /// restore the actor.
  std::unordered_map<ActorID, ActorCheckpointID> checkpoint_id_to_restore_;

  /// The RPC server.
  rpc::GrpcServer node_manager_server_;

  /// The RPC service.
  rpc::NodeManagerGrpcService node_manager_service_;

  /// The `ClientCallManager` object that is shared by all `NodeManagerClient`s
  /// as well as all `WorkerTaskClient`s.
  rpc::ClientCallManager client_call_manager_;

  /// Map from node ids to clients of the remote node managers.
  std::unordered_map<ClientID, std::unique_ptr<rpc::NodeManagerClient>>
      remote_node_manager_clients_;
};

}  // namespace raylet

}  // end namespace ray

#endif  // RAY_RAYLET_NODE_MANAGER_H<|MERGE_RESOLUTION|>--- conflicted
+++ resolved
@@ -9,12 +9,9 @@
 #include "ray/rpc/node_manager/node_manager_client.h"
 #include "ray/common/task/task.h"
 #include "ray/common/client_connection.h"
-<<<<<<< HEAD
-=======
 #include "ray/common/task/task_common.h"
 #include "ray/common/task/scheduling_resources.h"
 #include "ray/object_manager/object_manager.h"
->>>>>>> 8271ece8
 #include "ray/raylet/actor_registration.h"
 #include "ray/raylet/lineage_cache.h"
 #include "ray/raylet/scheduling_policy.h"
@@ -31,17 +28,10 @@
 
 using rpc::ActorTableData;
 using rpc::ClientTableData;
-<<<<<<< HEAD
-using rpc::DriverTableData;
-using rpc::ErrorType;
-using rpc::HeartbeatBatchTableData;
-using rpc::HeartbeatTableData;
-=======
 using rpc::ErrorType;
 using rpc::HeartbeatBatchTableData;
 using rpc::HeartbeatTableData;
 using rpc::JobTableData;
->>>>>>> 8271ece8
 
 struct NodeManagerConfig {
   /// The node's resource configuration.
@@ -142,23 +132,15 @@
   /// \param client_id ID of the node that created or updated resources.
   /// \param createUpdatedResources Created or updated resources.
   /// \return Void.
-<<<<<<< HEAD
-  void ResourceCreateUpdated(const ClientTableData &client_data);
-=======
   void ResourceCreateUpdated(const ClientID &client_id,
                              const ResourceSet &createUpdatedResources);
->>>>>>> 8271ece8
 
   /// Handler for the deletion of a resource in the GCS
   /// \param client_id ID of the node that deleted resources.
   /// \param resource_names Names of deleted resources.
   /// \return Void.
-<<<<<<< HEAD
-  void ResourceDeleted(const ClientTableData &client_data);
-=======
   void ResourceDeleted(const ClientID &client_id,
                        const std::vector<std::string> &resource_names);
->>>>>>> 8271ece8
 
   /// Evaluates the local infeasible queue to check if any tasks can be scheduled.
   /// This is called whenever there's an update to the resources on the local client.
@@ -236,14 +218,9 @@
   void FinishAssignedTask(Worker &worker);
   /// Helper function to produce actor table data for a newly created actor.
   ///
-<<<<<<< HEAD
-  /// \param task The actor creation task that created the actor.
-  ActorTableData CreateActorTableDataFromCreationTask(const Task &task);
-=======
   /// \param task_spec Task specification of the actor creation task that created the
   /// actor.
   ActorTableData CreateActorTableDataFromCreationTask(const TaskSpecification &task_spec);
->>>>>>> 8271ece8
   /// Handle a worker finishing an assigned actor task or actor creation task.
   /// \param worker The worker that finished the task.
   /// \param task The actor task or actor creation task.
@@ -401,12 +378,7 @@
   /// \param id An unused value. TODO(rkn): Should this be removed?
   /// \param job_data Data associated with a job table event.
   /// \return Void.
-<<<<<<< HEAD
-  void HandleDriverTableUpdate(const DriverID &id,
-                               const std::vector<DriverTableData> &driver_data);
-=======
   void HandleJobTableUpdate(const JobID &id, const std::vector<JobTableData> &job_data);
->>>>>>> 8271ece8
 
   /// Check if certain invariants associated with the task dependency manager
   /// and the local queues are satisfied. This is only used for debugging
