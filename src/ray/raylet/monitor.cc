--- conflicted
+++ resolved
@@ -52,12 +52,7 @@
                                    const std::vector<ClientTableData> &all_data) {
           bool marked = false;
           for (const auto &data : all_data) {
-<<<<<<< HEAD
-            if (client_id.Binary() == data.client_id() &&
-                data.entry_type() == ClientTableData::DELETION) {
-=======
             if (client_id.Binary() == data.client_id() && !data.is_insertion()) {
->>>>>>> 8271ece8
               // The node has been marked dead by itself.
               marked = true;
             }
