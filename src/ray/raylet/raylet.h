#ifndef RAY_RAYLET_RAYLET_H
#define RAY_RAYLET_RAYLET_H

#include <list>

#include <boost/asio.hpp>
#include <boost/asio/error.hpp>

// clang-format off
#include "ray/raylet/node_manager.h"
#include "ray/object_manager/object_manager.h"
#include "ray/common/task/scheduling_resources.h"
// clang-format on

namespace ray {

namespace raylet {

using rpc::ClientTableData;

<<<<<<< HEAD
class Task;
=======
>>>>>>> 8271ece8
class NodeManager;

class Raylet {
 public:
  /// Create a node manager server and listen for new clients.
  ///
  /// \param main_service The event loop to run the server on.
  /// \param object_manager_service The asio io_service tied to the object manager.
  /// \param socket_name The Unix domain socket to listen on for local clients.
  /// \param node_ip_address The IP address of this node.
  /// \param redis_address The IP address of the redis instance we are connecting to.
  /// \param redis_port The port of the redis instance we are connecting to.
  /// \param redis_password The password of the redis instance we are connecting to.
  /// \param node_manager_config Configuration to initialize the node manager.
  /// scheduler with.
  /// \param object_manager_config Configuration to initialize the object
  /// manager.
  /// \param gcs_client A client connection to the GCS.
  Raylet(boost::asio::io_service &main_service, const std::string &socket_name,
         const std::string &node_ip_address, const std::string &redis_address,
         int redis_port, const std::string &redis_password,
         const NodeManagerConfig &node_manager_config,
         const ObjectManagerConfig &object_manager_config,
         std::shared_ptr<gcs::AsyncGcsClient> gcs_client);

  /// Destroy the NodeServer.
  ~Raylet();

 private:
  /// Register GCS client.
  ray::Status RegisterGcs(const std::string &node_ip_address,
                          const std::string &raylet_socket_name,
                          const std::string &object_store_socket_name,
                          const std::string &redis_address, int redis_port,
                          const std::string &redis_password,
                          boost::asio::io_service &io_service, const NodeManagerConfig &);

  ray::Status RegisterPeriodicTimer(boost::asio::io_service &io_service);
  /// Accept a client connection.
  void DoAccept();
  /// Handle an accepted client connection.
  void HandleAccept(const boost::system::error_code &error);

  friend class TestObjectManagerIntegration;

  /// A client connection to the GCS.
  std::shared_ptr<gcs::AsyncGcsClient> gcs_client_;
  /// The object table. This is shared between the object manager and node
  /// manager.
  std::shared_ptr<ObjectDirectoryInterface> object_directory_;
  /// Manages client requests for object transfers and availability.
  ObjectManager object_manager_;
  /// Manages client requests for task submission and execution.
  NodeManager node_manager_;
  /// The name of the socket this raylet listens on.
  std::string socket_name_;

  /// An acceptor for new clients.
  boost::asio::local::stream_protocol::acceptor acceptor_;
  /// The socket to listen on for new clients.
  boost::asio::local::stream_protocol::socket socket_;
};

}  // namespace raylet

}  // namespace ray

#endif  // RAY_RAYLET_RAYLET_H<|MERGE_RESOLUTION|>--- conflicted
+++ resolved
@@ -18,10 +18,6 @@
 
 using rpc::ClientTableData;
 
-<<<<<<< HEAD
-class Task;
-=======
->>>>>>> 8271ece8
 class NodeManager;
 
 class Raylet {
